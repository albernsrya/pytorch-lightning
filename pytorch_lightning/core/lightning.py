# Copyright The PyTorch Lightning team.
#
# Licensed under the Apache License, Version 2.0 (the "License");
# you may not use this file except in compliance with the License.
# You may obtain a copy of the License at
#
#     http://www.apache.org/licenses/LICENSE-2.0
#
# Unless required by applicable law or agreed to in writing, software
# distributed under the License is distributed on an "AS IS" BASIS,
# WITHOUT WARRANTIES OR CONDITIONS OF ANY KIND, either express or implied.
# See the License for the specific language governing permissions and
# limitations under the License.
"""nn.Module with additional great features."""

import collections
import copy
import inspect
import logging
import numbers
import os
import tempfile
import types
import uuid
from abc import ABC
from argparse import Namespace
from functools import partial
from pathlib import Path
from typing import Any, Callable, Dict, List, Optional, Sequence, Tuple, Union

import torch
from torch import ScriptModule, Tensor
from torch.nn import Module
from torch.optim.optimizer import Optimizer
from torchmetrics.metric import Metric

from pytorch_lightning.core.grads import GradInformation
from pytorch_lightning.core.hooks import CheckpointHooks, DataHooks, ModelHooks
from pytorch_lightning.core.memory import ModelSummary
from pytorch_lightning.core.optimizer import LightningOptimizer
from pytorch_lightning.core.saving import ALLOWED_CONFIG_TYPES, ModelIO, PRIMITIVE_TYPES
from pytorch_lightning.utilities import rank_zero_deprecation, rank_zero_warn
from pytorch_lightning.utilities.apply_func import apply_to_collection, convert_to_tensors
from pytorch_lightning.utilities.cloud_io import get_filesystem
from pytorch_lightning.utilities.device_dtype_mixin import DeviceDtypeModuleMixin
from pytorch_lightning.utilities.distributed import sync_ddp_if_available, tpu_distributed
from pytorch_lightning.utilities.exceptions import MisconfigurationException
from pytorch_lightning.utilities.parsing import AttributeDict, collect_init_args, save_hyperparameters
from pytorch_lightning.utilities.signature_utils import is_param_in_hook_signature
from pytorch_lightning.utilities.types import EPOCH_OUTPUT, STEP_OUTPUT
from pytorch_lightning.utilities.warnings import WarningCache

warning_cache = WarningCache()
log = logging.getLogger(__name__)


class LightningModule(
    ABC,
    DeviceDtypeModuleMixin,
    GradInformation,
    ModelIO,
    ModelHooks,
    DataHooks,
    CheckpointHooks,
    Module,
):
    # Below is for property support of JIT in PyTorch 1.7
    # since none of these are important when using JIT, we are going to ignore them.
    __jit_unused_properties__ = [
        "datamodule",
        "example_input_array",
        "hparams",
        "hparams_initial",
        "on_gpu",
        "current_epoch",
        "global_step",
        "global_rank",
        "local_rank",
        "logger",
        "model_size",
        "automatic_optimization",
        "truncated_bptt_steps",
    ] + DeviceDtypeModuleMixin.__jit_unused_properties__

    def __init__(self, *args: Any, **kwargs: Any) -> None:
        super().__init__(*args, **kwargs)

        # see (https://github.com/pytorch/pytorch/blob/3e6bb5233f9ca2c5aa55d9cda22a7ee85439aa6e/
        # torch/nn/modules/module.py#L227)
        torch._C._log_api_usage_once(f"lightning.module.{self.__class__.__name__}")

        self.loaded_optimizer_states_dict = {}

        #: Pointer to the trainer object
        self.trainer = None

        self._distrib_type = None
        self._device_type = None

        #: True if using amp
        self.use_amp: bool = False

        #: The precision used
        self.precision: int = 32

        # optionally can be set by user
        self._example_input_array = None
        self._datamodule = None
        self._current_fx_name: Optional[str] = None
        self._running_manual_backward: bool = False
        self._current_dataloader_idx: Optional[int] = None
        self._automatic_optimization: bool = True
        self._truncated_bptt_steps: int = 0
        self._param_requires_grad_state = dict()
        self._metric_attributes: Optional[Dict[int, str]] = None

    def optimizers(self, use_pl_optimizer: bool = True) -> Union[Optimizer, List[Optimizer], List[LightningOptimizer]]:
        if use_pl_optimizer:
            opts = list(self.trainer.lightning_optimizers.values())
        else:
            opts = self.trainer.optimizers

        # single optimizer
        if isinstance(opts, list) and len(opts) == 1 and isinstance(opts[0], Optimizer):
            return opts[0]
        # multiple opts
        return opts

    def lr_schedulers(self) -> Optional[Union[Any, List[Any]]]:
        if not self.trainer.lr_schedulers:
            return None

        # ignore other keys "interval", "frequency", etc.
        lr_schedulers = [s["scheduler"] for s in self.trainer.lr_schedulers]

        # single scheduler
        if len(lr_schedulers) == 1:
            return lr_schedulers[0]

        # multiple schedulers
        return lr_schedulers

    @property
    def example_input_array(self) -> Any:
        return self._example_input_array

    @property
    def current_epoch(self) -> int:
        """The current epoch"""
        return self.trainer.current_epoch if self.trainer else 0

    @property
    def global_step(self) -> int:
        """Total training batches seen across all epochs"""
        return self.trainer.global_step if self.trainer else 0

    @property
    def global_rank(self) -> int:
        """ The index of the current process across all nodes and devices. """
        return self.trainer.global_rank if self.trainer else 0

    @property
    def local_rank(self) -> int:
        """ The index of the current process within a single node. """
        return self.trainer.local_rank if self.trainer else 0

    @example_input_array.setter
    def example_input_array(self, example: Any) -> None:
        self._example_input_array = example

    @property
    def datamodule(self) -> Any:
        rank_zero_deprecation(
            "The `LightningModule.datamodule` property is deprecated in v1.3 and will be removed in v1.5."
            " Access the datamodule through using `self.trainer.datamodule` instead."
        )
        return self._datamodule

    @datamodule.setter
    def datamodule(self, datamodule: Any) -> None:
        self._datamodule = datamodule

    @property
    def on_gpu(self):
        """
        True if your model is currently running on GPUs.
        Useful to set flags around the LightningModule for different CPU vs GPU behavior.
        """
        return self.device.type == "cuda"

    @property
    def automatic_optimization(self) -> bool:
        """
        If False you are responsible for calling .backward, .step, zero_grad.
        """
        return self._automatic_optimization

    @automatic_optimization.setter
    def automatic_optimization(self, automatic_optimization: bool) -> None:
        self._automatic_optimization = automatic_optimization

    @property
    def truncated_bptt_steps(self) -> int:
        """
        truncated_bptt_steps: Truncated back prop breaks performs backprop every k steps of much a longer sequence.
        If this is > 0, the training step is passed ``hiddens``.
        """
        return self._truncated_bptt_steps

    @truncated_bptt_steps.setter
    def truncated_bptt_steps(self, truncated_bptt_steps: int) -> None:
        self._truncated_bptt_steps = truncated_bptt_steps

    @property
    def logger(self):
        """ Reference to the logger object in the Trainer. """
        return self.trainer.logger if self.trainer else None

    def _apply_batch_transfer_handler(
        self, batch: Any, device: Optional[torch.device] = None, dataloader_idx: Optional[int] = None
    ) -> Any:
        device = device or self.device
        batch = self.on_before_batch_transfer(batch, dataloader_idx)

        if is_param_in_hook_signature(self.transfer_batch_to_device, 'dataloader_idx'):
            batch = self.transfer_batch_to_device(batch, device, dataloader_idx)
        else:
            warning_cache.warn(
                "`transfer_batch_to_device` hook signature has changed in v1.4."
                " `dataloader_idx` parameter has been added to it. Support for"
                " the old signature will be removed in v1.6", DeprecationWarning
            )
            batch = self.transfer_batch_to_device(batch, device)

        batch = self.on_after_batch_transfer(batch, dataloader_idx)
        return batch

    def print(self, *args, **kwargs) -> None:
        r"""
        Prints only from process 0. Use this in any distributed mode to log only once.

        Args:
            *args: The thing to print. The same as for Python's built-in print function.
            **kwargs: The same as for Python's built-in print function.

        Example::

            def forward(self, x):
                self.print(x, 'in forward')

        """
        if self.trainer.is_global_zero:
            progress_bar = self.trainer.progress_bar_callback
            if progress_bar is not None and progress_bar.is_enabled:
                progress_bar.print(*args, **kwargs)
            else:
                print(*args, **kwargs)

    def log(
        self,
        name: str,
        value: Any,
        prog_bar: bool = False,
        logger: bool = True,
        on_step: Optional[bool] = None,
        on_epoch: Optional[bool] = None,
        reduce_fx: Callable = torch.mean,
        tbptt_reduce_fx: Optional = None,  # noqa: Remove in 1.6
        tbptt_pad_token: Optional = None,  # noqa: Remove in 1.6
        enable_graph: bool = False,
        sync_dist: bool = False,
        sync_dist_op: Union[Any, str] = 'mean',
        sync_dist_group: Optional[Any] = None,
        add_dataloader_idx: bool = True,
        batch_size: Optional[int] = None,
        metric_attribute: Optional[str] = None,
    ) -> None:
        """
        Log a key, value

        Example::

            self.log('train_loss', loss)

        The default behavior per hook is as follows

        .. csv-table:: ``*`` also applies to the test loop
           :header: "LightningModule Hook", "on_step", "on_epoch", "prog_bar", "logger"
           :widths: 20, 10, 10, 10, 10

           "training_step", "T", "F", "F", "T"
           "training_step_end", "T", "F", "F", "T"
           "training_epoch_end", "F", "T", "F", "T"
           "validation_step*", "F", "T", "F", "T"
           "validation_step_end*", "F", "T", "F", "T"
           "validation_epoch_end*", "F", "T", "F", "T"

        Args:
            name: key name
            value: value name
            prog_bar: if True logs to the progress bar
            logger: if True logs to the logger
            on_step: if True logs at this step. None auto-logs at the training_step but not validation/test_step
            on_epoch: if True logs epoch accumulated metrics. None auto-logs at the val/test step but not training_step
            reduce_fx: reduction function over step values for end of epoch. Torch.mean by default
            enable_graph: if True, will not auto detach the graph
            sync_dist: if True, reduces the metric across GPUs/TPUs
            sync_dist_op: the op to sync across GPUs/TPUs
            sync_dist_group: the ddp group to sync across
            add_dataloader_idx: if True, appends the index of the current dataloader to
                the name (when using multiple). If False, user needs to give unique names for
                each dataloader to not mix values
            batch_size: Current batch_size. This will be directly inferred from the loaded batch,
                but some some data structures might need to explicitly provide it.
            metric_attribute: The attribute name for the metric in the LightningModule.
                Necessary to save/restore its state.
        """
        if tbptt_reduce_fx is not None:
            rank_zero_deprecation(
                '`self.log(tbptt_reduce_fx=...)` is no longer supported. The flag will be removed in v1.6.'
                ' Please, open a discussion explaining your use-case in'
                ' `https://github.com/PyTorchLightning/pytorch-lightning/discussions`'
            )
        if tbptt_pad_token is not None:
            rank_zero_deprecation(
                '`self.log(tbptt_pad_token=...)` is no longer supported. The flag will be removed in v1.6.'
                ' Please, open a discussion explaining your use-case in'
                ' `https://github.com/PyTorchLightning/pytorch-lightning/discussions`'
            )

<<<<<<< HEAD
        result_collection = self.trainer.result_collection
        if result_collection is not None:
            # set the default depending on the fx_name
            on_step = self.__auto_choose_log_on_step(on_step)
            on_epoch = self.__auto_choose_log_on_epoch(on_epoch)

            assert self._current_fx_name is not None
            result_collection.fx_validator.check_logging(self._current_fx_name, on_step=on_step, on_epoch=on_epoch)

            # make sure user doesn't introduce logic for multi-dataloaders
            if "/dataloader_idx_" in name:
                raise MisconfigurationException(
                    f"Logged key: {name} should not contain information about dataloader_idx."
                )

            if metric_attribute is None and isinstance(value, Metric):
                if self._metric_attributes is None:
                    # compute once
                    self._metric_attributes = {
                        id(module): name
                        for name, module in self.named_children() if isinstance(module, Metric)
                    }
                # try to find the passed metric in the LightningModule
                metric_attribute = self._metric_attributes.get(id(value))

            sync_fn = partial(
                self.__sync,
                sync_fn=self.trainer.training_type_plugin.reduce,
                sync_dist=sync_dist,
                sync_dist_op=sync_dist_op,
                sync_dist_group=sync_dist_group,
                device=self.device,
            )
            value = apply_to_collection(value, (torch.Tensor, numbers.Number), sync_fn)

            result_collection.log(
                self._current_fx_name,
                name,
                value,
                prog_bar=prog_bar,
                logger=logger,
                on_step=on_step,
                on_epoch=on_epoch,
                reduce_fx=reduce_fx,
                enable_graph=enable_graph,
                dataloader_idx=(self._current_dataloader_idx if add_dataloader_idx else None),
                batch_size=batch_size,
                lightning_attribute_name=metric_attribute,
            )
=======
        # set the default depending on the fx_name
        on_step = self.__auto_choose_log_on_step(on_step)
        on_epoch = self.__auto_choose_log_on_epoch(on_epoch)

        assert self._current_fx_name is not None
        self.trainer.logger_connector.check_logging(self._current_fx_name, on_step=on_step, on_epoch=on_epoch)

        # make sure user doesn't introduce logic for multi-dataloaders
        if "/dataloader_idx_" in name:
            raise MisconfigurationException(f"Logged key: {name} should not contain information about dataloader_idx.")

        value = self.__sync(
            value,
            sync_fn=self.trainer.training_type_plugin.reduce,
            sync_dist=sync_dist,
            sync_dist_op=sync_dist_op,
            sync_dist_group=sync_dist_group,
            device=self.device,
        )

        assert self._results is not None
        self._results.log(
            name,
            value,
            prog_bar=prog_bar,
            logger=logger,
            on_step=on_step,
            on_epoch=on_epoch,
            reduce_fx=reduce_fx,
            enable_graph=enable_graph,
            dataloader_idx=(self._current_dataloader_idx if add_dataloader_idx else None),
        )
>>>>>>> 7e6010fc

    def log_dict(
        self,
        dictionary: dict,
        prog_bar: bool = False,
        logger: bool = True,
        on_step: Optional[bool] = None,
        on_epoch: Optional[bool] = None,
        reduce_fx: Callable = torch.mean,
        tbptt_reduce_fx: Optional = None,  # noqa: Remove in 1.6
        tbptt_pad_token: Optional = None,  # noqa: Remove in 1.6
        enable_graph: bool = False,
        sync_dist: bool = False,
        sync_dist_op: Union[Any, str] = 'mean',
        sync_dist_group: Optional[Any] = None,
        add_dataloader_idx: bool = True,
    ) -> None:
        """
        Log a dictionary of values at once

        Example::

            values = {'loss': loss, 'acc': acc, ..., 'metric_n': metric_n}
            self.log_dict(values)

        Args:
            dictionary: key value pairs (str, tensors)
            prog_bar: if True logs to the progress base
            logger: if True logs to the logger
            on_step: if True logs at this step. None auto-logs for training_step but not validation/test_step
            on_epoch: if True logs epoch accumulated metrics. None auto-logs for val/test step but not training_step
            reduce_fx: reduction function over step values for end of epoch. Torch.mean by default
            enable_graph: if True, will not auto detach the graph
            sync_dist: if True, reduces the metric across GPUs/TPUs
            sync_dist_op: the op to sync across GPUs/TPUs
            sync_dist_group: the ddp group sync across
            add_dataloader_idx: if True, appends the index of the current dataloader to
                the name (when using multiple). If False, user needs to give unique names for
                each dataloader to not mix values
        """
        for k, v in dictionary.items():
            self.log(
                name=k,
                value=v,
                prog_bar=prog_bar,
                logger=logger,
                on_step=on_step,
                on_epoch=on_epoch,
                reduce_fx=reduce_fx,
                enable_graph=enable_graph,
                sync_dist=sync_dist,
                sync_dist_group=sync_dist_group,
                sync_dist_op=sync_dist_op,
                tbptt_pad_token=tbptt_pad_token,
                tbptt_reduce_fx=tbptt_reduce_fx,
                add_dataloader_idx=add_dataloader_idx
            )

    @staticmethod
    def __sync(
        value: Union[torch.Tensor, numbers.Number],
        sync_fn: Optional[Callable] = None,
        sync_dist: bool = False,
        sync_dist_op: Union[Any, str] = 'mean',
        sync_dist_group: Optional[Any] = None,
        device: torch.device = None,
    ) -> torch.Tensor:
        """Sync across workers when using distributed training"""
        if isinstance(value, numbers.Number):
            value = torch.tensor(value, device=device, dtype=torch.float)
        sync_fn = sync_fn or sync_ddp_if_available
        dist_available = torch.distributed.is_available() and torch.distributed.is_initialized() or tpu_distributed()
        if not sync_dist or not dist_available:
            return value
        return sync_fn(value, group=sync_dist_group, reduce_op=sync_dist_op)

    def write_prediction(
        self, name: str, value: Union[torch.Tensor, List[torch.Tensor]], filename: str = 'predictions.pt'
    ):
        """
        Write predictions to disk using ``torch.save``

        Example::

            self.write_prediction('pred', torch.tensor(...), filename='my_predictions.pt')

        Args:
            name: a string indicating the name to save the predictions under
            value: the predictions, either a single :class:`~torch.Tensor` or a list of them
            filename: name of the file to save the predictions to

        Note:
            when running in distributed mode, calling ``write_prediction`` will create a file for
            each device with respective names: ``filename_rank_0.pt``, ``filename_rank_1.pt``, ...

        .. deprecated::v1.3
            Will be removed in v1.5.0.
        """
        rank_zero_deprecation(
            'LightningModule method `write_prediction` was deprecated in v1.3'
            ' and will be removed in v1.5.'
        )

        self.trainer.evaluation_loop.predictions._add_prediction(name, value, filename)

    def write_prediction_dict(self, predictions_dict: Dict[str, Any], filename: str = 'predictions.pt'):
        """
        Write a dictonary of predictions to disk at once using ``torch.save``

        Example::

            pred_dict = {'pred1': torch.tensor(...), 'pred2': torch.tensor(...)}
            self.write_prediction_dict(pred_dict)

        Args:
            predictions_dict: dict containing predictions, where each prediction should
                either be single :class:`~torch.Tensor` or a list of them

        Note:
            when running in distributed mode, calling ``write_prediction_dict`` will create a file for
            each device with respective names: ``filename_rank_0.pt``, ``filename_rank_1.pt``, ...

        .. deprecated::v1.3
            Will be removed in v1.5.0.
        """
        rank_zero_deprecation(
            'LightningModule method `write_prediction_dict` was deprecated in v1.3 and'
            ' will be removed in v1.5.'
        )

        for k, v in predictions_dict.items():
            self.write_prediction(k, v, filename)

    def __auto_choose_log_on_step(self, on_step: Optional[bool]) -> bool:
        if on_step is None:
            on_step = False
            on_step |= self._current_fx_name in ('training_step', 'training_step_end')
        return on_step

    def __auto_choose_log_on_epoch(self, on_epoch: Optional[bool]) -> bool:
        if on_epoch is None:
            on_epoch = True
            on_epoch &= self._current_fx_name not in ('training_step', 'training_step_end')
        return on_epoch

    def all_gather(
        self,
        data: Union[torch.Tensor, Dict, List, Tuple],
        group: Optional[Any] = None,
        sync_grads: bool = False,
    ):
        r"""
        Allows users to call ``self.all_gather()`` from the LightningModule, thus making
        the ```all_gather``` operation accelerator agnostic.

        ```all_gather``` is a function provided by accelerators to gather a tensor from several
        distributed processes

        Args:
            tensor: int, float, tensor of shape (batch, ...), or a (possibly nested) collection thereof.
            group: the process group to gather results from. Defaults to all processes (world)
            sync_grads: flag that allows users to synchronize gradients for all_gather op

        Return:
            A tensor of shape (world_size, batch, ...), or if the input was a collection
            the output will also be a collection with tensors of this shape.
        """
        group = group if group is not None else torch.distributed.group.WORLD
        all_gather = self.trainer.accelerator.all_gather
        data = convert_to_tensors(data, device=self.device)
        all_gather = partial(all_gather, group=group, sync_grads=sync_grads)
        return apply_to_collection(data, torch.Tensor, all_gather)

    def forward(self, *args, **kwargs) -> Any:
        r"""
        Same as :meth:`torch.nn.Module.forward()`.

        Args:
            *args: Whatever you decide to pass into the forward method.
            **kwargs: Keyword arguments are also possible.

        Return:
            Your model's output
        """
        return super().forward(*args, **kwargs)

    def training_step(self, *args, **kwargs) -> STEP_OUTPUT:
        r"""
        Here you compute and return the training loss and some additional metrics for e.g.
        the progress bar or logger.

        Args:
            batch (:class:`~torch.Tensor` | (:class:`~torch.Tensor`, ...) | [:class:`~torch.Tensor`, ...]):
                The output of your :class:`~torch.utils.data.DataLoader`. A tensor, tuple or list.
            batch_idx (int): Integer displaying index of this batch
            optimizer_idx (int): When using multiple optimizers, this argument will also be present.
            hiddens(:class:`~torch.Tensor`): Passed in if
                :paramref:`~pytorch_lightning.core.lightning.LightningModule.truncated_bptt_steps` > 0.

        Return:
            Any of.

            - :class:`~torch.Tensor` - The loss tensor
            - ``dict`` - A dictionary. Can include any keys, but must include the key ``'loss'``
            - ``None`` - Training will skip to the next batch

        Note:
            Returning ``None`` is currently not supported for multi-GPU or TPU, or with 16-bit precision enabled.

        In this step you'd normally do the forward pass and calculate the loss for a batch.
        You can also do fancier things like multiple forward passes or something model specific.

        Example::

            def training_step(self, batch, batch_idx):
                x, y, z = batch
                out = self.encoder(x)
                loss = self.loss(out, x)
                return loss

        If you define multiple optimizers, this step will be called with an additional
        ``optimizer_idx`` parameter.

        .. code-block:: python

            # Multiple optimizers (e.g.: GANs)
            def training_step(self, batch, batch_idx, optimizer_idx):
                if optimizer_idx == 0:
                    # do training_step with encoder
                if optimizer_idx == 1:
                    # do training_step with decoder


        If you add truncated back propagation through time you will also get an additional
        argument with the hidden states of the previous step.

        .. code-block:: python

            # Truncated back-propagation through time
            def training_step(self, batch, batch_idx, hiddens):
                # hiddens are the hidden states from the previous truncated backprop step
                ...
                out, hiddens = self.lstm(data, hiddens)
                ...
                return {'loss': loss, 'hiddens': hiddens}

        Note:
            The loss value shown in the progress bar is smoothed (averaged) over the last values,
            so it differs from the actual loss returned in train/validation step.
        """
        rank_zero_warn("`training_step` must be implemented to be used with the Lightning Trainer")

    def training_step_end(self, *args, **kwargs) -> STEP_OUTPUT:
        """
        Use this when training with dp or ddp2 because :meth:`training_step`
        will operate on only part of the batch. However, this is still optional
        and only needed for things like softmax or NCE loss.

        Note:
            If you later switch to ddp or some other mode, this will still be called
            so that you don't have to change your code

        .. code-block:: python

            # pseudocode
            sub_batches = split_batches_for_dp(batch)
            batch_parts_outputs = [training_step(sub_batch) for sub_batch in sub_batches]
            training_step_end(batch_parts_outputs)

        Args:
            batch_parts_outputs: What you return in `training_step` for each batch part.

        Return:
            Anything

        When using dp/ddp2 distributed backends, only a portion of the batch is inside the training_step:

        .. code-block:: python

            def training_step(self, batch, batch_idx):
                # batch is 1/num_gpus big
                x, y = batch

                out = self(x)

                # softmax uses only a portion of the batch in the denomintaor
                loss = self.softmax(out)
                loss = nce_loss(loss)
                return loss

        If you wish to do something with all the parts of the batch, then use this method to do it:

        .. code-block:: python

            def training_step(self, batch, batch_idx):
                # batch is 1/num_gpus big
                x, y = batch

                out = self.encoder(x)
                return {'pred': out}

            def training_step_end(self, training_step_outputs):
                gpu_0_pred = training_step_outputs[0]['pred']
                gpu_1_pred = training_step_outputs[1]['pred']
                gpu_n_pred = training_step_outputs[n]['pred']

                # this softmax now uses the full batch
                loss = nce_loss([gpu_0_pred, gpu_1_pred, gpu_n_pred])
                return loss

        See Also:
            See the :ref:`advanced/multi_gpu:Multi-GPU training` guide for more details.
        """

    def training_epoch_end(self, outputs: EPOCH_OUTPUT) -> None:
        """
        Called at the end of the training epoch with the outputs of all training steps.
        Use this in case you need to do something with all the outputs for every training_step.

        .. code-block:: python

            # the pseudocode for these calls
            train_outs = []
            for train_batch in train_data:
                out = training_step(train_batch)
                train_outs.append(out)
            training_epoch_end(train_outs)

        Args:
            outputs: List of outputs you defined in :meth:`training_step`, or if there are
                multiple dataloaders, a list containing a list of outputs for each dataloader.

        Return:
            None

        Note:
            If this method is not overridden, this won't be called.

        Example::

            def training_epoch_end(self, training_step_outputs):
                # do something with all training_step outputs
                return result

        With multiple dataloaders, ``outputs`` will be a list of lists. The outer list contains
        one entry per dataloader, while the inner list contains the individual outputs of
        each training step for that dataloader.

        .. code-block:: python

            def training_epoch_end(self, training_step_outputs):
                for out in training_step_outputs:
                    # do something here
        """

    def validation_step(self, *args, **kwargs) -> Optional[STEP_OUTPUT]:
        r"""
        Operates on a single batch of data from the validation set.
        In this step you'd might generate examples or calculate anything of interest like accuracy.

        .. code-block:: python

            # the pseudocode for these calls
            val_outs = []
            for val_batch in val_data:
                out = validation_step(val_batch)
                val_outs.append(out)
            validation_epoch_end(val_outs)

        Args:
            batch (:class:`~torch.Tensor` | (:class:`~torch.Tensor`, ...) | [:class:`~torch.Tensor`, ...]):
                The output of your :class:`~torch.utils.data.DataLoader`. A tensor, tuple or list.
            batch_idx (int): The index of this batch
            dataloader_idx (int): The index of the dataloader that produced this batch
                (only if multiple val dataloaders used)

        Return:
           Any of.

            - Any object or value
            - ``None`` - Validation will skip to the next batch

        .. code-block:: python

            # pseudocode of order
            val_outs = []
            for val_batch in val_data:
                out = validation_step(val_batch)
                if defined('validation_step_end'):
                    out = validation_step_end(out)
                val_outs.append(out)
            val_outs = validation_epoch_end(val_outs)


        .. code-block:: python

            # if you have one val dataloader:
            def validation_step(self, batch, batch_idx)

            # if you have multiple val dataloaders:
            def validation_step(self, batch, batch_idx, dataloader_idx)

        Examples::

            # CASE 1: A single validation dataset
            def validation_step(self, batch, batch_idx):
                x, y = batch

                # implement your own
                out = self(x)
                loss = self.loss(out, y)

                # log 6 example images
                # or generated text... or whatever
                sample_imgs = x[:6]
                grid = torchvision.utils.make_grid(sample_imgs)
                self.logger.experiment.add_image('example_images', grid, 0)

                # calculate acc
                labels_hat = torch.argmax(out, dim=1)
                val_acc = torch.sum(y == labels_hat).item() / (len(y) * 1.0)

                # log the outputs!
                self.log_dict({'val_loss': loss, 'val_acc': val_acc})

        If you pass in multiple val dataloaders, :meth:`validation_step` will have an additional argument.

        .. code-block:: python

            # CASE 2: multiple validation dataloaders
            def validation_step(self, batch, batch_idx, dataloader_idx):
                # dataloader_idx tells you which dataset this is.

        Note:
            If you don't need to validate you don't need to implement this method.

        Note:
            When the :meth:`validation_step` is called, the model has been put in eval mode
            and PyTorch gradients have been disabled. At the end of validation,
            the model goes back to training mode and gradients are enabled.
        """

    def validation_step_end(self, *args, **kwargs) -> Optional[STEP_OUTPUT]:
        """
        Use this when validating with dp or ddp2 because :meth:`validation_step`
        will operate on only part of the batch. However, this is still optional
        and only needed for things like softmax or NCE loss.

        Note:
            If you later switch to ddp or some other mode, this will still be called
            so that you don't have to change your code.

        .. code-block:: python

            # pseudocode
            sub_batches = split_batches_for_dp(batch)
            batch_parts_outputs = [validation_step(sub_batch) for sub_batch in sub_batches]
            validation_step_end(batch_parts_outputs)

        Args:
            batch_parts_outputs: What you return in :meth:`validation_step`
                for each batch part.

        Return:
            None or anything

        .. code-block:: python

            # WITHOUT validation_step_end
            # if used in DP or DDP2, this batch is 1/num_gpus large
            def validation_step(self, batch, batch_idx):
                # batch is 1/num_gpus big
                x, y = batch

                out = self.encoder(x)
                loss = self.softmax(out)
                loss = nce_loss(loss)
                self.log('val_loss', loss)

            # --------------
            # with validation_step_end to do softmax over the full batch
            def validation_step(self, batch, batch_idx):
                # batch is 1/num_gpus big
                x, y = batch

                out = self(x)
                return out

            def validation_step_end(self, val_step_outputs):
                for out in val_step_outputs:
                    # do something with these

        See Also:
            See the :ref:`advanced/multi_gpu:Multi-GPU training` guide for more details.
        """

    def validation_epoch_end(self, outputs: EPOCH_OUTPUT) -> None:
        """
        Called at the end of the validation epoch with the outputs of all validation steps.

        .. code-block:: python

            # the pseudocode for these calls
            val_outs = []
            for val_batch in val_data:
                out = validation_step(val_batch)
                val_outs.append(out)
            validation_epoch_end(val_outs)

        Args:
            outputs: List of outputs you defined in :meth:`validation_step`, or if there
                are multiple dataloaders, a list containing a list of outputs for each dataloader.

        Return:
            None

        Note:
            If you didn't define a :meth:`validation_step`, this won't be called.

        Examples:
            With a single dataloader:

            .. code-block:: python

                def validation_epoch_end(self, val_step_outputs):
                    for out in val_step_outputs:
                        # do something

            With multiple dataloaders, `outputs` will be a list of lists. The outer list contains
            one entry per dataloader, while the inner list contains the individual outputs of
            each validation step for that dataloader.

            .. code-block:: python

                def validation_epoch_end(self, outputs):
                    for dataloader_output_result in outputs:
                        dataloader_outs = dataloader_output_result.dataloader_i_outputs

                    self.log('final_metric', final_value)
        """

    def test_step(self, *args, **kwargs) -> Optional[STEP_OUTPUT]:
        r"""
        Operates on a single batch of data from the test set.
        In this step you'd normally generate examples or calculate anything of interest
        such as accuracy.

        .. code-block:: python

            # the pseudocode for these calls
            test_outs = []
            for test_batch in test_data:
                out = test_step(test_batch)
                test_outs.append(out)
            test_epoch_end(test_outs)

        Args:
            batch (:class:`~torch.Tensor` | (:class:`~torch.Tensor`, ...) | [:class:`~torch.Tensor`, ...]):
                The output of your :class:`~torch.utils.data.DataLoader`. A tensor, tuple or list.
            batch_idx (int): The index of this batch.
            dataloader_idx (int): The index of the dataloader that produced this batch
                (only if multiple test dataloaders used).

        Return:
           Any of.

            - Any object or value
            - ``None`` - Testing will skip to the next batch

        .. code-block:: python

            # if you have one test dataloader:
            def test_step(self, batch, batch_idx)

            # if you have multiple test dataloaders:
            def test_step(self, batch, batch_idx, dataloader_idx)

        Examples::

            # CASE 1: A single test dataset
            def test_step(self, batch, batch_idx):
                x, y = batch

                # implement your own
                out = self(x)
                loss = self.loss(out, y)

                # log 6 example images
                # or generated text... or whatever
                sample_imgs = x[:6]
                grid = torchvision.utils.make_grid(sample_imgs)
                self.logger.experiment.add_image('example_images', grid, 0)

                # calculate acc
                labels_hat = torch.argmax(out, dim=1)
                test_acc = torch.sum(y == labels_hat).item() / (len(y) * 1.0)

                # log the outputs!
                self.log_dict({'test_loss': loss, 'test_acc': test_acc})

        If you pass in multiple test dataloaders, :meth:`test_step` will have an additional argument.

        .. code-block:: python

            # CASE 2: multiple test dataloaders
            def test_step(self, batch, batch_idx, dataloader_idx):
                # dataloader_idx tells you which dataset this is.

        Note:
            If you don't need to test you don't need to implement this method.

        Note:
            When the :meth:`test_step` is called, the model has been put in eval mode and
            PyTorch gradients have been disabled. At the end of the test epoch, the model goes back
            to training mode and gradients are enabled.
        """

    def test_step_end(self, *args, **kwargs) -> Optional[STEP_OUTPUT]:
        """
        Use this when testing with dp or ddp2 because :meth:`test_step` will operate
        on only part of the batch. However, this is still optional
        and only needed for things like softmax or NCE loss.

        Note:
            If you later switch to ddp or some other mode, this will still be called
            so that you don't have to change your code.

        .. code-block:: python

            # pseudocode
            sub_batches = split_batches_for_dp(batch)
            batch_parts_outputs = [test_step(sub_batch) for sub_batch in sub_batches]
            test_step_end(batch_parts_outputs)

        Args:
            batch_parts_outputs: What you return in :meth:`test_step` for each batch part.

        Return:
            None or anything

        .. code-block:: python

            # WITHOUT test_step_end
            # if used in DP or DDP2, this batch is 1/num_gpus large
            def test_step(self, batch, batch_idx):
                # batch is 1/num_gpus big
                x, y = batch

                out = self(x)
                loss = self.softmax(out)
                self.log('test_loss', loss)

            # --------------
            # with test_step_end to do softmax over the full batch
            def test_step(self, batch, batch_idx):
                # batch is 1/num_gpus big
                x, y = batch

                out = self.encoder(x)
                return out

            def test_step_end(self, output_results):
                # this out is now the full size of the batch
                all_test_step_outs = output_results.out
                loss = nce_loss(all_test_step_outs)
                self.log('test_loss', loss)

        See Also:
            See the :ref:`advanced/multi_gpu:Multi-GPU training` guide for more details.
        """

    def test_epoch_end(self, outputs: EPOCH_OUTPUT) -> None:
        """
        Called at the end of a test epoch with the output of all test steps.

        .. code-block:: python

            # the pseudocode for these calls
            test_outs = []
            for test_batch in test_data:
                out = test_step(test_batch)
                test_outs.append(out)
            test_epoch_end(test_outs)

        Args:
            outputs: List of outputs you defined in :meth:`test_step_end`, or if there
                are multiple dataloaders, a list containing a list of outputs for each dataloader

        Return:
            None

        Note:
            If you didn't define a :meth:`test_step`, this won't be called.

        Examples:
            With a single dataloader:

            .. code-block:: python

                def test_epoch_end(self, outputs):
                    # do something with the outputs of all test batches
                    all_test_preds = test_step_outputs.predictions

                    some_result = calc_all_results(all_test_preds)
                    self.log(some_result)

            With multiple dataloaders, `outputs` will be a list of lists. The outer list contains
            one entry per dataloader, while the inner list contains the individual outputs of
            each test step for that dataloader.

            .. code-block:: python

                def test_epoch_end(self, outputs):
                    final_value = 0
                    for dataloader_outputs in outputs:
                        for test_step_out in dataloader_outputs:
                            # do something
                            final_value += test_step_out

                    self.log('final_metric', final_value)
        """

    def predict_step(self, batch: Any, batch_idx: int, dataloader_idx: Optional[int] = None) -> Any:
        """
        Step function called during :meth:`~pytorch_lightning.trainer.trainer.Trainer.predict`.
        By default, it calls :meth:`~pytorch_lightning.core.lightning.LightningModule.forward`.
        Override to add any processing logic.

        Args:
            batch: Current batch
            batch_idx: Index of current batch
            dataloader_idx: Index of the current dataloader

        Return:
            Predicted output
        """
        return self(batch)

    def configure_callbacks(self):
        """
        Configure model-specific callbacks.
        When the model gets attached, e.g., when ``.fit()`` or ``.test()`` gets called,
        the list returned here will be merged with the list of callbacks passed to the Trainer's ``callbacks`` argument.
        If a callback returned here has the same type as one or several callbacks already present in
        the Trainer's callbacks list, it will take priority and replace them.
        In addition, Lightning will make sure :class:`~pytorch_lightning.callbacks.model_checkpoint.ModelCheckpoint`
        callbacks run last.

        Return:
            A list of callbacks which will extend the list of callbacks in the Trainer.

        Example::

            def configure_callbacks(self):
                early_stop = EarlyStopping(monitor"val_acc", mode="max")
                checkpoint = ModelCheckpoint(monitor="val_loss")
                return [early_stop, checkpoint]

        Note:
            Certain callback methods like :meth:`~pytorch_lightning.callbacks.base.Callback.on_init_start`
            will never be invoked on the new callbacks returned here.
        """
        return []

    def configure_optimizers(self):
        r"""
        Choose what optimizers and learning-rate schedulers to use in your optimization.
        Normally you'd need one. But in the case of GANs or similar you might have multiple.

        Return:
            Any of these 6 options.

            - **Single optimizer**.
            - **List or Tuple** of optimizers.
            - **Two lists** - The first list has multiple optimizers, and the second has multiple LR schedulers
                (or multiple ``lr_dict``).
            - **Dictionary**, with an ``"optimizer"`` key, and (optionally) a ``"lr_scheduler"``
                key whose value is a single LR scheduler or ``lr_dict``.
            - **Tuple of dictionaries** as described above, with an optional ``"frequency"`` key.
            - **None** - Fit will run without any optimizer.

        The ``lr_dict`` is a dictionary which contains the scheduler and its associated configuration.
        The default configuration is shown below.

        .. code-block:: python

            lr_dict = {
                # REQUIRED: The scheduler instance
                'scheduler': lr_scheduler,
                # The unit of the scheduler's step size, could also be 'step'.
                # 'epoch' updates the scheduler on epoch end whereas 'step'
                # updates it after a optimizer update.
                'interval': 'epoch',
                # How many epochs/steps should pass between calls to
                # `scheduler.step()`. 1 corresponds to updating the learning
                # rate after every epoch/step.
                'frequency': 1,
                # Metric to to monitor for schedulers like `ReduceLROnPlateau`
                'monitor': 'val_loss',
                # If set to `True`, will enforce that the value specified 'monitor'
                # is available when the scheduler is updated, thus stopping
                # training if not found. If set to `False`, it will only produce a warning
                'strict': True,
                # If using the `LearningRateMonitor` callback to monitor the
                # learning rate progress, this keyword can be used to specify
                # a custom logged name
                'name': None,
            }

        When there are schedulers in which the ``.step()`` method is conditioned on a value, such as the
        :class:`torch.optim.lr_scheduler.ReduceLROnPlateau` scheduler, Lightning requires that the ``lr_dict``
        contains the keyword ``"monitor"`` set to the metric name that the scheduler should be conditioned on.

        .. testcode::

            # The ReduceLROnPlateau scheduler requires a monitor
            def configure_optimizers(self):
                optimizer = Adam(...)
                return {
                    'optimizer': optimizer,
                    'lr_scheduler': {
                        'scheduler': ReduceLROnPlateau(optimizer, ...),
                        'monitor': 'metric_to_track',
                    }
                }

            # In the case of two optimizers, only one using the ReduceLROnPlateau scheduler
            def configure_optimizers(self):
                optimizer1 = Adam(...)
                optimizer2 = SGD(...)
                scheduler1 = ReduceLROnPlateau(optimizer1, ...)
                scheduler2 = LambdaLR(optimizer2, ...)
                return (
                    {
                        'optimizer': optimizer1,
                        'lr_scheduler': {
                            'scheduler': scheduler1,
                            'monitor': 'metric_to_track',
                        }
                    },
                    {'optimizer': optimizer2, 'lr_scheduler': scheduler2}
                )

        Metrics can be made available to monitor by simply logging it using
        ``self.log('metric_to_track', metric_val)`` in your :class:`~pytorch_lightning.core.lightning.LightningModule`.

        Note:
            The ``frequency`` value specified in a dict along with the ``optimizer`` key is an int corresponding
            to the number of sequential batches optimized with the specific optimizer.
            It should be given to none or to all of the optimizers.
            There is a difference between passing multiple optimizers in a list,
            and passing multiple optimizers in dictionaries with a frequency of 1:

                - In the former case, all optimizers will operate on the given batch in each optimization step.
                - In the latter, only one optimizer will operate on the given batch at every step.

            This is different from the ``frequency`` value specified in the ``lr_dict`` mentioned above.

            .. code-block:: python

                def configure_optimizers(self):
                    optimizer_one = torch.optim.SGD(self.model.parameters(), lr=0.01)
                    optimizer_two = torch.optim.SGD(self.model.parameters(), lr=0.01)
                    return [
                        {'optimizer': optimizer_one, 'frequency': 5},
                        {'optimizer': optimizer_two, 'frequency': 10},
                    ]

            In this example, the first optimizer will be used for the first 5 steps,
            the second optimizer for the next 10 steps and that cycle will continue.
            If an LR scheduler is specified for an optimizer using the ``lr_scheduler`` key in the above dict,
            the scheduler will only be updated when its optimizer is being used.

        Examples::

            # most cases. no learning rate scheduler
            def configure_optimizers(self):
                return Adam(self.parameters(), lr=1e-3)

            # multiple optimizer case (e.g.: GAN)
            def configure_optimizers(self):
                gen_opt = Adam(self.model_gen.parameters(), lr=0.01)
                dis_opt = Adam(self.model_dis.parameters(), lr=0.02)
                return gen_opt, dis_opt

            # example with learning rate schedulers
            def configure_optimizers(self):
                gen_opt = Adam(self.model_gen.parameters(), lr=0.01)
                dis_opt = Adam(self.model_dis.parameters(), lr=0.02)
                dis_sch = CosineAnnealing(dis_opt, T_max=10)
                return [gen_opt, dis_opt], [dis_sch]

            # example with step-based learning rate schedulers
            # each optimizer has its own scheduler
            def configure_optimizers(self):
                gen_opt = Adam(self.model_gen.parameters(), lr=0.01)
                dis_opt = Adam(self.model_dis.parameters(), lr=0.02)
                gen_sch = {
                    'scheduler': ExponentialLR(gen_opt, 0.99),
                    'interval': 'step'  # called after each training step
                }
                dis_sch = CosineAnnealing(dis_opt, T_max=10) # called every epoch
                return [gen_opt, dis_opt], [gen_sch, dis_sch]

            # example with optimizer frequencies
            # see training procedure in `Improved Training of Wasserstein GANs`, Algorithm 1
            # https://arxiv.org/abs/1704.00028
            def configure_optimizers(self):
                gen_opt = Adam(self.model_gen.parameters(), lr=0.01)
                dis_opt = Adam(self.model_dis.parameters(), lr=0.02)
                n_critic = 5
                return (
                    {'optimizer': dis_opt, 'frequency': n_critic},
                    {'optimizer': gen_opt, 'frequency': 1}
                )

        Note:
            Some things to know:

            - Lightning calls ``.backward()`` and ``.step()`` on each optimizer and learning rate scheduler as needed.
            - If you use 16-bit precision (``precision=16``), Lightning will automatically handle the optimizers.
            - If you use multiple optimizers, :meth:`training_step` will have an additional ``optimizer_idx`` parameter.
            - If you use :class:`torch.optim.LBFGS`, Lightning handles the closure function automatically for you.
            - If you use multiple optimizers, gradients will be calculated only for the parameters of current optimizer
              at each training step.
            - If you need to control how often those optimizers step or override the default ``.step()`` schedule,
              override the :meth:`optimizer_step` hook.
        """
        rank_zero_warn("`configure_optimizers` must be implemented to be used with the Lightning Trainer")

    def manual_backward(self, loss: Tensor, optimizer: Optional[Optimizer] = None, *args, **kwargs) -> None:
        """
        Call this directly from your training_step when doing optimizations manually.
        By using this we can ensure that all the proper scaling when using 16-bit etc has been done for you.

        This function forwards all args to the .backward() call as well.

        See :ref:`manual optimization<common/optimizers:Manual optimization>` for more examples.

        Example::

            def training_step(...):
                opt = self.optimizers()
                loss = ...
                opt.zero_grad()
                # automatically applies scaling, etc...
                self.manual_backward(loss)
                opt.step()
        """
        if optimizer is not None:
            rank_zero_deprecation(
                "`optimizer` argument to `manual_backward` is deprecated in v1.2 and will be removed in v1.4"
            )

        # make sure we're using manual opt
        self._verify_is_manual_optimization('manual_backward')

        # backward
        self._running_manual_backward = True
        self.trainer.train_loop.backward(loss, optimizer=None, opt_idx=None, *args, **kwargs)
        self._running_manual_backward = False

    def backward(self, loss: Tensor, optimizer: Optimizer, optimizer_idx: int, *args, **kwargs) -> None:
        """
        Override backward with your own implementation if you need to.

        Args:
            loss: Loss is already scaled by accumulated grads
            optimizer: Current optimizer being used
            optimizer_idx: Index of the current optimizer being used

        Called to perform backward step.
        Feel free to override as needed.
        The loss passed in has already been scaled for accumulated gradients if requested.

        Example::

            def backward(self, loss, optimizer, optimizer_idx):
                loss.backward()

        """
        if self.automatic_optimization or self._running_manual_backward:
            loss.backward(*args, **kwargs)

    def toggle_optimizer(self, optimizer: Optimizer, optimizer_idx: int):
        """
        Makes sure only the gradients of the current optimizer's parameters are calculated
        in the training step to prevent dangling gradients in multiple-optimizer setup.

        .. note:: Only called when using multiple optimizers

        Override for your own behavior

        It works with ``untoggle_optimizer`` to make sure param_requires_grad_state is properly reset.

        Args:
            optimizer: Current optimizer used in training_loop
            optimizer_idx: Current optimizer idx in training_loop
        """

        # Iterate over all optimizer parameters to preserve their `requires_grad` information
        # in case these are pre-defined during `configure_optimizers`
        param_requires_grad_state = {}
        for opt in self.optimizers(use_pl_optimizer=False):
            for group in opt.param_groups:
                for param in group['params']:
                    # If a param already appear in param_requires_grad_state, continue
                    if param in param_requires_grad_state:
                        continue
                    param_requires_grad_state[param] = param.requires_grad
                    param.requires_grad = False

        # Then iterate over the current optimizer's parameters and set its `requires_grad`
        # properties accordingly
        for group in optimizer.param_groups:
            for param in group['params']:
                param.requires_grad = param_requires_grad_state[param]
        self._param_requires_grad_state = param_requires_grad_state

    def untoggle_optimizer(self, optimizer_idx: int):
        """
        .. note:: Only called when using multiple optimizers

        Override for your own behavior

        Args:
            optimizer_idx: Current optimizer idx in training_loop
        """
        for opt_idx, opt in enumerate(self.optimizers(use_pl_optimizer=False)):
            if optimizer_idx != opt_idx:
                for group in opt.param_groups:
                    for param in group['params']:
                        if param in self._param_requires_grad_state:
                            param.requires_grad = self._param_requires_grad_state[param]
        # save memory
        self._param_requires_grad_state = dict()

    def optimizer_step(
        self,
        epoch: int = None,
        batch_idx: int = None,
        optimizer: Optimizer = None,
        optimizer_idx: int = None,
        optimizer_closure: Optional[Callable] = None,
        on_tpu: bool = None,
        using_native_amp: bool = None,
        using_lbfgs: bool = None,
    ) -> None:
        r"""
        Override this method to adjust the default way the
        :class:`~pytorch_lightning.trainer.trainer.Trainer` calls each optimizer.
        By default, Lightning calls ``step()`` and ``zero_grad()`` as shown in the example
        once per optimizer.

        Warning:
            If you are overriding this method, make sure that you pass the ``optimizer_closure`` parameter
            to ``optimizer.step()`` function as shown in the examples. This ensures that
            ``training_step()``, ``optimizer.zero_grad()``, ``backward()`` are called within
            :meth:`~pytorch_lightning.trainer.training_loop.TrainLoop.run_training_batch`.

        Args:
            epoch: Current epoch
            batch_idx: Index of current batch
            optimizer: A PyTorch optimizer
            optimizer_idx: If you used multiple optimizers, this indexes into that list.
            optimizer_closure: Closure for all optimizers
            on_tpu: ``True`` if TPU backward is required
            using_native_amp: ``True`` if using native amp
            using_lbfgs: True if the matching optimizer is :class:`torch.optim.LBFGS`

        Examples::

            # DEFAULT
            def optimizer_step(self, epoch, batch_idx, optimizer, optimizer_idx,
                               optimizer_closure, on_tpu, using_native_amp, using_lbfgs):
                optimizer.step(closure=optimizer_closure)

            # Alternating schedule for optimizer steps (i.e.: GANs)
            def optimizer_step(self, epoch, batch_idx, optimizer, optimizer_idx,
                               optimizer_closure, on_tpu, using_native_amp, using_lbfgs):
                # update generator opt every step
                if optimizer_idx == 0:
                    optimizer.step(closure=optimizer_closure)

                # update discriminator opt every 2 steps
                if optimizer_idx == 1:
                    if (batch_idx + 1) % 2 == 0 :
                        optimizer.step(closure=optimizer_closure)

                # ...
                # add as many optimizers as you want

        Here's another example showing how to use this for more advanced things such as
        learning rate warm-up:

        .. code-block:: python

            # learning rate warm-up
            def optimizer_step(self, epoch, batch_idx, optimizer, optimizer_idx,
                               optimizer_closure, on_tpu, using_native_amp, using_lbfgs):
                # warm up lr
                if self.trainer.global_step < 500:
                    lr_scale = min(1., float(self.trainer.global_step + 1) / 500.)
                    for pg in optimizer.param_groups:
                        pg['lr'] = lr_scale * self.learning_rate

                # update params
                optimizer.step(closure=optimizer_closure)

        """
        optimizer.step(closure=optimizer_closure)

    def optimizer_zero_grad(self, epoch: int, batch_idx: int, optimizer: Optimizer, optimizer_idx: int):
        """Override this method to change the default behaviour of ``optimizer.zero_grad()``.

        Args:
            epoch: Current epoch
            batch_idx: Index of current batch
            optimizer: A PyTorch optimizer
            optimizer_idx: If you used multiple optimizers this indexes into that list.

        Examples::

            # DEFAULT
            def optimizer_zero_grad(self, epoch, batch_idx, optimizer, optimizer_idx):
                optimizer.zero_grad()

            # Set gradients to `None` instead of zero to improve performance.
            def optimizer_zero_grad(self, epoch, batch_idx, optimizer, optimizer_idx):
                optimizer.zero_grad(set_to_none=True)

        See :meth:`torch.optim.Optimizer.zero_grad` for the explanation of the above example.
        """
        optimizer.zero_grad()

    def tbptt_split_batch(self, batch: Tensor, split_size: int) -> list:
        r"""
        When using truncated backpropagation through time, each batch must be split along the
        time dimension. Lightning handles this by default, but for custom behavior override
        this function.

        Args:
            batch: Current batch
            split_size: The size of the split

        Return:
            List of batch splits. Each split will be passed to :meth:`training_step` to enable truncated
            back propagation through time. The default implementation splits root level Tensors and
            Sequences at dim=1 (i.e. time dim). It assumes that each time dim is the same length.

        Examples::

            def tbptt_split_batch(self, batch, split_size):
              splits = []
              for t in range(0, time_dims[0], split_size):
                  batch_split = []
                  for i, x in enumerate(batch):
                      if isinstance(x, torch.Tensor):
                          split_x = x[:, t:t + split_size]
                      elif isinstance(x, collections.Sequence):
                          split_x = [None] * len(x)
                          for batch_idx in range(len(x)):
                              split_x[batch_idx] = x[batch_idx][t:t + split_size]

                      batch_split.append(split_x)

                  splits.append(batch_split)

              return splits

        Note:
            Called in the training loop after
            :meth:`~pytorch_lightning.callbacks.base.Callback.on_batch_start`
            if :paramref:`~pytorch_lightning.core.lightning.LightningModule.truncated_bptt_steps` > 0.
            Each returned batch split is passed separately to :meth:`training_step`.

        """
        time_dims = [len(x[0]) for x in batch if isinstance(x, (torch.Tensor, collections.Sequence))]
        assert len(time_dims) >= 1, "Unable to determine batch time dimension"
        assert all(x == time_dims[0] for x in time_dims), "Batch time dimension length is ambiguous"

        splits = []
        for t in range(0, time_dims[0], split_size):
            batch_split = []
            for i, x in enumerate(batch):
                if isinstance(x, torch.Tensor):
                    split_x = x[:, t:t + split_size]
                elif isinstance(x, collections.Sequence):
                    split_x = [None] * len(x)
                    for batch_idx in range(len(x)):
                        split_x[batch_idx] = x[batch_idx][t:t + split_size]

                batch_split.append(split_x)

            splits.append(batch_split)

        return splits

    def summarize(self, mode: Optional[str] = ModelSummary.MODE_DEFAULT) -> Optional[ModelSummary]:
        model_summary = None

        if mode in ModelSummary.MODES:
            model_summary = ModelSummary(self, mode=mode)
            log.info("\n" + str(model_summary))
        elif mode is not None:
            raise MisconfigurationException(f"`mode` can be None, {', '.join(ModelSummary.MODES)}, got {mode}")

        return model_summary

    def freeze(self) -> None:
        r"""
        Freeze all params for inference.

        Example::

            model = MyLightningModule(...)
            model.freeze()

        """
        for param in self.parameters():
            param.requires_grad = False

        self.eval()

    def unfreeze(self) -> None:
        """
        Unfreeze all parameters for training.

        .. code-block:: python

            model = MyLightningModule(...)
            model.unfreeze()

        """
        for param in self.parameters():
            param.requires_grad = True

        self.train()

    def get_progress_bar_dict(self) -> Dict[str, Union[int, str]]:
        r"""
        Implement this to override the default items displayed in the progress bar.
        By default it includes the average loss value, split index of BPTT (if used)
        and the version of the experiment when using a logger.

        .. code-block::

            Epoch 1:   4%|▎         | 40/1095 [00:03<01:37, 10.84it/s, loss=4.501, v_num=10]

        Here is an example how to override the defaults:

        .. code-block:: python

            def get_progress_bar_dict(self):
                # don't show the version number
                items = super().get_progress_bar_dict()
                items.pop("v_num", None)
                return items

        Return:
            Dictionary with the items to be displayed in the progress bar.
        """
        # call .item() only once but store elements without graphs
        running_train_loss = self.trainer.train_loop.running_loss.mean()
        avg_training_loss = None
        if running_train_loss is not None:
            avg_training_loss = running_train_loss.cpu().item()
        elif self.automatic_optimization:
            avg_training_loss = float('NaN')

        tqdm_dict = {}
        if avg_training_loss is not None:
            tqdm_dict["loss"] = f"{avg_training_loss:.3g}"

        module_tbptt_enabled = self.truncated_bptt_steps > 0
        trainer_tbptt_enabled = self.trainer.truncated_bptt_steps is not None and self.trainer.truncated_bptt_steps > 0
        if module_tbptt_enabled or trainer_tbptt_enabled:
            tqdm_dict["split_idx"] = self.trainer.train_loop.split_idx

        if self.trainer.logger is not None and self.trainer.logger.version is not None:
            version = self.trainer.logger.version
            # show last 4 places of long version strings
            version = version[-4:] if isinstance(version, str) else version
            tqdm_dict["v_num"] = version

        return tqdm_dict

    def _verify_is_manual_optimization(self, fn_name):
        if self.automatic_optimization:
            raise MisconfigurationException(
                f'to use {fn_name}, please disable automatic optimization:'
                ' set model property `automatic_optimization` as False'
            )

    @classmethod
    def _auto_collect_arguments(cls, frame=None) -> Tuple[Dict, Dict]:
        """
        Collect all module arguments in the current constructor and all child constructors.
        The child constructors are all the ``__init__`` methods that reach the current class through
        (chained) ``super().__init__()`` calls.

        Args:
            frame: instance frame

        Returns:
            self_arguments: arguments dictionary of the first instance
            parents_arguments: arguments dictionary of the parent's instances
        """
        if not frame:
            frame = inspect.currentframe()

        frame_args = collect_init_args(frame.f_back, [])
        self_arguments = frame_args[-1]

        # set hyper_parameters in child
        self_arguments = self_arguments
        parents_arguments = {}

        # add all arguments from parents
        for args in frame_args[:-1]:
            parents_arguments.update(args)
        return self_arguments, parents_arguments

    def save_hyperparameters(
        self,
        *args,
        ignore: Optional[Union[Sequence[str], str]] = None,
        frame: Optional[types.FrameType] = None
    ) -> None:
        """Save model arguments to ``hparams`` attribute.

        Args:
            args: single object of `dict`, `NameSpace` or `OmegaConf`
                or string names or arguments from class ``__init__``
            ignore: an argument name or a list of argument names from
                class ``__init__`` to be ignored
            frame: a frame object. Default is None

        Example::
            >>> class ManuallyArgsModel(LightningModule):
            ...     def __init__(self, arg1, arg2, arg3):
            ...         super().__init__()
            ...         # manually assign arguments
            ...         self.save_hyperparameters('arg1', 'arg3')
            ...     def forward(self, *args, **kwargs):
            ...         ...
            >>> model = ManuallyArgsModel(1, 'abc', 3.14)
            >>> model.hparams
            "arg1": 1
            "arg3": 3.14

            >>> class AutomaticArgsModel(LightningModule):
            ...     def __init__(self, arg1, arg2, arg3):
            ...         super().__init__()
            ...         # equivalent automatic
            ...         self.save_hyperparameters()
            ...     def forward(self, *args, **kwargs):
            ...         ...
            >>> model = AutomaticArgsModel(1, 'abc', 3.14)
            >>> model.hparams
            "arg1": 1
            "arg2": abc
            "arg3": 3.14

            >>> class SingleArgModel(LightningModule):
            ...     def __init__(self, params):
            ...         super().__init__()
            ...         # manually assign single argument
            ...         self.save_hyperparameters(params)
            ...     def forward(self, *args, **kwargs):
            ...         ...
            >>> model = SingleArgModel(Namespace(p1=1, p2='abc', p3=3.14))
            >>> model.hparams
            "p1": 1
            "p2": abc
            "p3": 3.14

            >>> class ManuallyArgsModel(LightningModule):
            ...     def __init__(self, arg1, arg2, arg3):
            ...         super().__init__()
            ...         # pass argument(s) to ignore as a string or in a list
            ...         self.save_hyperparameters(ignore='arg2')
            ...     def forward(self, *args, **kwargs):
            ...         ...
            >>> model = ManuallyArgsModel(1, 'abc', 3.14)
            >>> model.hparams
            "arg1": 1
            "arg3": 3.14
        """
        # the frame needs to be created in this file.
        if not frame:
            frame = inspect.currentframe().f_back
        save_hyperparameters(self, *args, ignore=ignore, frame=frame)

    def _set_hparams(self, hp: Union[dict, Namespace, str]) -> None:
        if isinstance(hp, Namespace):
            hp = vars(hp)
        if isinstance(hp, dict):
            hp = AttributeDict(hp)
        elif isinstance(hp, PRIMITIVE_TYPES):
            raise ValueError(f"Primitives {PRIMITIVE_TYPES} are not allowed.")
        elif not isinstance(hp, ALLOWED_CONFIG_TYPES):
            raise ValueError(f"Unsupported config type of {type(hp)}.")

        if isinstance(hp, dict) and isinstance(self.hparams, dict):
            self.hparams.update(hp)
        else:
            self._hparams = hp

    @torch.no_grad()
    def to_onnx(
        self,
        file_path: Union[str, Path],
        input_sample: Optional[Any] = None,
        **kwargs,
    ):
        """
        Saves the model in ONNX format

        Args:
            file_path: The path of the file the onnx model should be saved to.
            input_sample: An input for tracing. Default: None (Use self.example_input_array)
            **kwargs: Will be passed to torch.onnx.export function.

        Example:
            >>> class SimpleModel(LightningModule):
            ...     def __init__(self):
            ...         super().__init__()
            ...         self.l1 = torch.nn.Linear(in_features=64, out_features=4)
            ...
            ...     def forward(self, x):
            ...         return torch.relu(self.l1(x.view(x.size(0), -1)))

            >>> with tempfile.NamedTemporaryFile(suffix='.onnx', delete=False) as tmpfile:
            ...     model = SimpleModel()
            ...     input_sample = torch.randn((1, 64))
            ...     model.to_onnx(tmpfile.name, input_sample, export_params=True)
            ...     os.path.isfile(tmpfile.name)
            True
        """
        mode = self.training

        if input_sample is None:
            if self.example_input_array is None:
                raise ValueError(
                    "Could not export to ONNX since neither `input_sample` nor"
                    " `model.example_input_array` attribute is set."
                )
            input_sample = self.example_input_array

        input_sample = self._apply_batch_transfer_handler(input_sample)

        if "example_outputs" not in kwargs:
            self.eval()
            kwargs["example_outputs"] = self(input_sample)

        torch.onnx.export(self, input_sample, file_path, **kwargs)
        self.train(mode)

    @torch.no_grad()
    def to_torchscript(
        self,
        file_path: Optional[Union[str, Path]] = None,
        method: Optional[str] = 'script',
        example_inputs: Optional[Any] = None,
        **kwargs,
    ) -> Union[ScriptModule, Dict[str, ScriptModule]]:
        """
        By default compiles the whole model to a :class:`~torch.jit.ScriptModule`.
        If you want to use tracing, please provided the argument `method='trace'` and make sure that either the
        example_inputs argument is provided, or the model has self.example_input_array set.
        If you would like to customize the modules that are scripted you should override this method.
        In case you want to return multiple modules, we recommend using a dictionary.

        Args:
            file_path: Path where to save the torchscript. Default: None (no file saved).
            method: Whether to use TorchScript's script or trace method. Default: 'script'
            example_inputs: An input to be used to do tracing when method is set to 'trace'.
              Default: None (Use self.example_input_array)
            **kwargs: Additional arguments that will be passed to the :func:`torch.jit.script` or
              :func:`torch.jit.trace` function.

        Note:
            - Requires the implementation of the
              :meth:`~pytorch_lightning.core.lightning.LightningModule.forward` method.
            - The exported script will be set to evaluation mode.
            - It is recommended that you install the latest supported version of PyTorch
              to use this feature without limitations. See also the :mod:`torch.jit`
              documentation for supported features.

        Example:
            >>> class SimpleModel(LightningModule):
            ...     def __init__(self):
            ...         super().__init__()
            ...         self.l1 = torch.nn.Linear(in_features=64, out_features=4)
            ...
            ...     def forward(self, x):
            ...         return torch.relu(self.l1(x.view(x.size(0), -1)))
            ...
            >>> model = SimpleModel()
            >>> torch.jit.save(model.to_torchscript(), "model.pt")  # doctest: +SKIP
            >>> os.path.isfile("model.pt")  # doctest: +SKIP
            >>> torch.jit.save(model.to_torchscript(file_path="model_trace.pt", method='trace', # doctest: +SKIP
            ...                                     example_inputs=torch.randn(1, 64)))  # doctest: +SKIP
            >>> os.path.isfile("model_trace.pt")  # doctest: +SKIP
            True

        Return:
            This LightningModule as a torchscript, regardless of whether file_path is
            defined or not.
        """
        mode = self.training

        if method == 'script':
            torchscript_module = torch.jit.script(self.eval(), **kwargs)
        elif method == 'trace':
            # if no example inputs are provided, try to see if model has example_input_array set
            if example_inputs is None:
                if self.example_input_array is None:
                    raise ValueError(
                        'Choosing method=`trace` requires either `example_inputs`'
                        ' or `model.example_input_array` to be defined.'
                    )
                example_inputs = self.example_input_array

            # automatically send example inputs to the right device and use trace
            example_inputs = self._apply_batch_transfer_handler(example_inputs)
            torchscript_module = torch.jit.trace(func=self.eval(), example_inputs=example_inputs, **kwargs)
        else:
            raise ValueError(f"The 'method' parameter only supports 'script' or 'trace', but value given was: {method}")

        self.train(mode)

        if file_path is not None:
            fs = get_filesystem(file_path)
            with fs.open(file_path, "wb") as f:
                torch.jit.save(torchscript_module, f)

        return torchscript_module

    @property
    def hparams(self) -> Union[AttributeDict, dict, Namespace]:
        if not hasattr(self, "_hparams"):
            self._hparams = AttributeDict()
        return self._hparams

    @property
    def hparams_initial(self) -> AttributeDict:
        if not hasattr(self, "_hparams_initial"):
            return AttributeDict()
        # prevent any change
        return copy.deepcopy(self._hparams_initial)

    @property
    def model_size(self) -> float:
        # todo: think about better way without need to dump model to drive
        tmp_name = f"{uuid.uuid4().hex}.pt"
        torch.save(self.state_dict(), tmp_name)
        size_mb = os.path.getsize(tmp_name) / 1e6
        os.remove(tmp_name)
        return size_mb<|MERGE_RESOLUTION|>--- conflicted
+++ resolved
@@ -328,79 +328,40 @@
                 ' `https://github.com/PyTorchLightning/pytorch-lightning/discussions`'
             )
 
-<<<<<<< HEAD
-        result_collection = self.trainer.result_collection
-        if result_collection is not None:
-            # set the default depending on the fx_name
-            on_step = self.__auto_choose_log_on_step(on_step)
-            on_epoch = self.__auto_choose_log_on_epoch(on_epoch)
-
-            assert self._current_fx_name is not None
-            result_collection.fx_validator.check_logging(self._current_fx_name, on_step=on_step, on_epoch=on_epoch)
-
-            # make sure user doesn't introduce logic for multi-dataloaders
-            if "/dataloader_idx_" in name:
-                raise MisconfigurationException(
-                    f"Logged key: {name} should not contain information about dataloader_idx."
-                )
-
-            if metric_attribute is None and isinstance(value, Metric):
-                if self._metric_attributes is None:
-                    # compute once
-                    self._metric_attributes = {
-                        id(module): name
-                        for name, module in self.named_children() if isinstance(module, Metric)
-                    }
-                # try to find the passed metric in the LightningModule
-                metric_attribute = self._metric_attributes.get(id(value))
-
-            sync_fn = partial(
-                self.__sync,
-                sync_fn=self.trainer.training_type_plugin.reduce,
-                sync_dist=sync_dist,
-                sync_dist_op=sync_dist_op,
-                sync_dist_group=sync_dist_group,
-                device=self.device,
-            )
-            value = apply_to_collection(value, (torch.Tensor, numbers.Number), sync_fn)
-
-            result_collection.log(
-                self._current_fx_name,
-                name,
-                value,
-                prog_bar=prog_bar,
-                logger=logger,
-                on_step=on_step,
-                on_epoch=on_epoch,
-                reduce_fx=reduce_fx,
-                enable_graph=enable_graph,
-                dataloader_idx=(self._current_dataloader_idx if add_dataloader_idx else None),
-                batch_size=batch_size,
-                lightning_attribute_name=metric_attribute,
-            )
-=======
         # set the default depending on the fx_name
         on_step = self.__auto_choose_log_on_step(on_step)
         on_epoch = self.__auto_choose_log_on_epoch(on_epoch)
 
         assert self._current_fx_name is not None
-        self.trainer.logger_connector.check_logging(self._current_fx_name, on_step=on_step, on_epoch=on_epoch)
+        result_collection.fx_validator.check_logging(self._current_fx_name, on_step=on_step, on_epoch=on_epoch)
 
         # make sure user doesn't introduce logic for multi-dataloaders
         if "/dataloader_idx_" in name:
             raise MisconfigurationException(f"Logged key: {name} should not contain information about dataloader_idx.")
 
-        value = self.__sync(
-            value,
+        if metric_attribute is None and isinstance(value, Metric):
+            if self._metric_attributes is None:
+                # compute once
+                self._metric_attributes = {
+                    id(module): name
+                    for name, module in self.named_children() if isinstance(module, Metric)
+                }
+            # try to find the passed metric in the LightningModule
+            metric_attribute = self._metric_attributes.get(id(value))
+
+        sync_fn = partial(
+            self.__sync,
             sync_fn=self.trainer.training_type_plugin.reduce,
             sync_dist=sync_dist,
             sync_dist_op=sync_dist_op,
             sync_dist_group=sync_dist_group,
             device=self.device,
         )
-
-        assert self._results is not None
-        self._results.log(
+        value = apply_to_collection(value, (torch.Tensor, numbers.Number), sync_fn)
+
+        assert self.trainer.result_collection is not None
+        self.trainer.result_collection.log(
+            self._current_fx_name,
             name,
             value,
             prog_bar=prog_bar,
@@ -410,8 +371,9 @@
             reduce_fx=reduce_fx,
             enable_graph=enable_graph,
             dataloader_idx=(self._current_dataloader_idx if add_dataloader_idx else None),
+            batch_size=batch_size,
+            lightning_attribute_name=metric_attribute,
         )
->>>>>>> 7e6010fc
 
     def log_dict(
         self,
