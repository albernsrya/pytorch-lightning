# Copyright The PyTorch Lightning team.
#
# Licensed under the Apache License, Version 2.0 (the "License");
# you may not use this file except in compliance with the License.
# You may obtain a copy of the License at
#
#     http://www.apache.org/licenses/LICENSE-2.0
#
# Unless required by applicable law or agreed to in writing, software
# distributed under the License is distributed on an "AS IS" BASIS,
# WITHOUT WARRANTIES OR CONDITIONS OF ANY KIND, either express or implied.
# See the License for the specific language governing permissions and
# limitations under the License.
import operator
from abc import ABC
from collections.abc import Mapping, Sequence
from copy import copy
from functools import partial
from typing import Any, Callable, Optional, Union

import numpy as np
import torch

from pytorch_lightning.utilities.exceptions import MisconfigurationException
<<<<<<< HEAD
from pytorch_lightning.utilities.imports import (
    _module_available,
    _PYSYFT_AVAILABLE,
    _TORCHTEXT_AVAILABLE,
    is_syft_initialized,
)
=======
from pytorch_lightning.utilities.imports import _compare_version, _TORCHTEXT_AVAILABLE
>>>>>>> 55dd3a4c

if _TORCHTEXT_AVAILABLE:
    if _compare_version("torchtext", operator.ge, "0.9.0"):
        from torchtext.legacy.data import Batch
    else:
        from torchtext.data import Batch
else:
    Batch = type(None)

if _PYSYFT_AVAILABLE:
    from syft import client_cache
    from syft.core.pointer.pointer import Pointer


def to_dtype_tensor(value, dtype: torch.dtype = None, device: torch.device = None):
    if device is None:
        raise MisconfigurationException("device (torch.device) should be provided.")
    return torch.tensor(value, dtype=dtype, device=device)


def from_numpy(value, device: torch.device = None):
    if device is None:
        raise MisconfigurationException("device (torch.device) should be provided.")
    return torch.from_numpy(value).to(device)


CONVERSION_DTYPES = [
    # bool -> uint8 as bool -> torch.bool triggers RuntimeError: Unsupported data type for NCCL process group
    (bool, partial(to_dtype_tensor, dtype=torch.uint8)),
    (int, partial(to_dtype_tensor, dtype=torch.int)),
    (float, partial(to_dtype_tensor, dtype=torch.float)),
    (np.ndarray, from_numpy),
]


def apply_to_collection(
    data: Any,
    dtype: Union[type, tuple],
    function: Callable,
    *args,
    wrong_dtype: Optional[Union[type, tuple]] = None,
    **kwargs
) -> Any:
    """
    Recursively applies a function to all elements of a certain dtype.

    Args:
        data: the collection to apply the function to
        dtype: the given function will be applied to all elements of this dtype
        function: the function to apply
        *args: positional arguments (will be forwarded to calls of ``function``)
        wrong_dtype: the given function won't be applied if this type is specified and the given collections is of
            the :attr:`wrong_type` even if it is of type :attr`dtype`
        **kwargs: keyword arguments (will be forwarded to calls of ``function``)

    Returns:
        the resulting collection
    """
    elem_type = type(data)

    # Breaking condition
    if isinstance(data, dtype) and (wrong_dtype is None or not isinstance(data, wrong_dtype)):
        return function(data, *args, **kwargs)

    # Recursively apply to collection items
    if isinstance(data, Mapping):
        return elem_type({k: apply_to_collection(v, dtype, function, *args, **kwargs) for k, v in data.items()})

    if isinstance(data, tuple) and hasattr(data, '_fields'):  # named tuple
        return elem_type(*(apply_to_collection(d, dtype, function, *args, **kwargs) for d in data))

    if isinstance(data, Sequence) and not isinstance(data, str):
        return elem_type([apply_to_collection(d, dtype, function, *args, **kwargs) for d in data])

    # data is neither of dtype, nor a collection
    return data


class TransferableDataType(ABC):
    """
    A custom type for data that can be moved to a torch device via `.to(...)`.
    Example:
        >>> isinstance(dict, TransferableDataType)
        False
        >>> isinstance(torch.rand(2, 3), TransferableDataType)
        True
        >>> class CustomObject:
        ...     def __init__(self):
        ...         self.x = torch.rand(2, 2)
        ...     def to(self, device):
        ...         self.x = self.x.to(device)
        ...         return self
        >>> isinstance(CustomObject(), TransferableDataType)
        True
    """

    @classmethod
    def __subclasshook__(cls, subclass):
        if cls is TransferableDataType:
            to = getattr(subclass, "to", None)
            return callable(to)
        return NotImplemented


def move_data_to_device(batch: Any, device: torch.device):
    """
    Transfers a collection of data to the given device. Any object that defines a method
    ``to(device)`` will be moved and all other objects in the collection will be left untouched.

    Args:
        batch: A tensor or collection of tensors or anything that has a method `.to(...)`.
            See :func:`apply_to_collection` for a list of supported collection types.
        device: The device to which the data should be moved

    Return:
        the same collection but with all contained tensors residing on the new device.

    See Also:
        - :meth:`torch.Tensor.to`
        - :class:`torch.device`
    """

    def batch_to(data):
        # try to move torchtext data first
        if _TORCHTEXT_AVAILABLE and isinstance(data, Batch):

            # Shallow copy because each Batch has a reference to Dataset which contains all examples
            device_data = copy(data)
            for field, field_value in data.dataset.fields.items():
                if field_value is None:
                    continue
                device_field = move_data_to_device(getattr(data, field), device)
                setattr(device_data, field, device_field)
            return device_data

        kwargs = dict(non_blocking=True) if isinstance(data, torch.Tensor) else {}

        if is_syft_initialized():
            if isinstance(data, Pointer):
                data = data.get(request_block=True, delete_obj=False)
                data = data.send(client_cache["duet"])
                return data
        return data.to(device, **kwargs)

    dtype = (TransferableDataType, Batch) if _TORCHTEXT_AVAILABLE else TransferableDataType
    return apply_to_collection(batch, dtype=dtype, function=batch_to)


def convert_to_tensors(data, device: torch.device = None):
    if device is None:
        raise MisconfigurationException("device (torch.device) should be provided.")
    for src_dtype, conversion_func in CONVERSION_DTYPES:
        data = apply_to_collection(data, src_dtype, partial(conversion_func, device=device))
    return data<|MERGE_RESOLUTION|>--- conflicted
+++ resolved
@@ -22,16 +22,13 @@
 import torch
 
 from pytorch_lightning.utilities.exceptions import MisconfigurationException
-<<<<<<< HEAD
 from pytorch_lightning.utilities.imports import (
+    _compare_version,
     _module_available,
     _PYSYFT_AVAILABLE,
     _TORCHTEXT_AVAILABLE,
     is_syft_initialized,
 )
-=======
-from pytorch_lightning.utilities.imports import _compare_version, _TORCHTEXT_AVAILABLE
->>>>>>> 55dd3a4c
 
 if _TORCHTEXT_AVAILABLE:
     if _compare_version("torchtext", operator.ge, "0.9.0"):
