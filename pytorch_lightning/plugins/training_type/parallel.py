# Copyright The PyTorch Lightning team.
#
# Licensed under the Apache License, Version 2.0 (the "License");
# you may not use this file except in compliance with the License.
# You may obtain a copy of the License at
#
#     http://www.apache.org/licenses/LICENSE-2.0
#
# Unless required by applicable law or agreed to in writing, software
# distributed under the License is distributed on an "AS IS" BASIS,
# WITHOUT WARRANTIES OR CONDITIONS OF ANY KIND, either express or implied.
# See the License for the specific language governing permissions and
# limitations under the License.
import os
from abc import ABC, abstractmethod
from contextlib import contextmanager
from typing import Any, List, Optional

import torch
from torch.nn.parallel import DistributedDataParallel

from pytorch_lightning.core.lightning import LightningModule
from pytorch_lightning.overrides.base import unwrap_lightning_module
from pytorch_lightning.plugins.environments.cluster_environment import ClusterEnvironment
from pytorch_lightning.plugins.training_type.training_type_plugin import TrainingTypePlugin
from pytorch_lightning.utilities.distributed import all_gather_ddp_if_available, ReduceOp


class ParallelPlugin(TrainingTypePlugin, ABC):

    def __init__(
        self,
        parallel_devices: Optional[List[torch.device]] = None,
        cluster_environment: Optional[ClusterEnvironment] = None,
    ):
        super().__init__()
        self.parallel_devices = parallel_devices
        self.cluster_environment = cluster_environment
        self.global_rank = 0
        self.world_size = 1
        self.local_rank = 0
<<<<<<< HEAD
        self.cluster_environment = cluster_environment
=======
>>>>>>> 48bbcd3b

    @property
    @abstractmethod
    def root_device(self):
        raise NotImplementedError

    @property
    def on_gpu(self):
        return self.root_device.type == "cuda" and torch.cuda.is_available()

    @property
    def lightning_module(self):
        return unwrap_lightning_module(self._model)

    @abstractmethod
    def setup(self, model):
        raise NotImplementedError

    def connect(self, model, *args, **kwargs):
        self.setup(model)
        return self.model

    @property
    def is_global_zero(self) -> bool:
        return self.global_rank == 0

    @property
    def distributed_sampler_kwargs(self):
        distributed_sampler_kwargs = dict(num_replicas=len(self.parallel_devices), rank=self.global_rank)
        return distributed_sampler_kwargs

    def all_gather(self, tensor: torch.Tensor, group: Optional[Any] = None, sync_grads: bool = False) -> torch.Tensor:
        """Perform a all_gather on all processes """
        return all_gather_ddp_if_available(tensor, group=group, sync_grads=sync_grads)

    def reduce_boolean_decision(self, decision: bool) -> bool:
        decision = torch.tensor(int(decision), device=self.lightning_module.device)
        decision = self.reduce(decision, reduce_op=ReduceOp.SUM)
        decision = bool(decision == self.world_size)
        return decision

    @property
    def torch_distributed_backend(self):
        torch_backend = os.getenv("PL_TORCH_DISTRIBUTED_BACKEND")
        if torch_backend is None:
            torch_backend = "nccl" if self.on_gpu else "gloo"
        return torch_backend

    @staticmethod
    def configure_sync_batchnorm(model: LightningModule) -> LightningModule:
        """
        Add global batchnorm for a model spread across multiple GPUs and nodes.

        Override to synchronize batchnorm between specific process groups instead
        of the whole world or use a different sync_bn like `apex`'s version.

        Args:
            model: pointer to current :class:`LightningModule`.

        Return:
            LightningModule with batchnorm layers synchronized between process groups
        """
        model = torch.nn.SyncBatchNorm.convert_sync_batchnorm(model)
        return model

    @contextmanager
    def block_backward_sync(self):
        """
        Blocks ddp sync gradients behaviour on backwards pass.
        This is useful for skipping sync when accumulating gradients, reducing communication overhead
        Returns: context manager with sync behaviour off
        """
        if isinstance(self.model, DistributedDataParallel):
            with self.model.no_sync():
                yield None
        else:
            yield None<|MERGE_RESOLUTION|>--- conflicted
+++ resolved
@@ -39,10 +39,6 @@
         self.global_rank = 0
         self.world_size = 1
         self.local_rank = 0
-<<<<<<< HEAD
-        self.cluster_environment = cluster_environment
-=======
->>>>>>> 48bbcd3b
 
     @property
     @abstractmethod
