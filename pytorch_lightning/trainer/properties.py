# Copyright The PyTorch Lightning team.
#
# Licensed under the Apache License, Version 2.0 (the "License");
# you may not use this file except in compliance with the License.
# You may obtain a copy of the License at
#
#     http://www.apache.org/licenses/LICENSE-2.0
#
# Unless required by applicable law or agreed to in writing, software
# distributed under the License is distributed on an "AS IS" BASIS,
# WITHOUT WARRANTIES OR CONDITIONS OF ANY KIND, either express or implied.
# See the License for the specific language governing permissions and
# limitations under the License.
import inspect
import os
from abc import ABC
from argparse import ArgumentParser, Namespace
from typing import Any, cast, List, Optional, Type, TypeVar, Union

import torch

from pytorch_lightning.accelerators.accelerator_connector import BackendConnector
from pytorch_lightning.accelerators.legacy.accelerator import Accelerator
from pytorch_lightning.callbacks import EarlyStopping, ModelCheckpoint, ProgressBarBase
from pytorch_lightning.core.lightning import LightningModule
from pytorch_lightning.trainer.connectors.logger_connector import LoggerConnector
from pytorch_lightning.trainer.states import TrainerState
from pytorch_lightning.utilities import _HOROVOD_AVAILABLE, _TPU_AVAILABLE, DeviceType, DistributedType, rank_zero_warn
from pytorch_lightning.utilities.argparse import (
    add_argparse_args,
    from_argparse_args,
    parse_argparser,
    parse_env_variables,
)
from pytorch_lightning.utilities.cloud_io import get_filesystem

if _TPU_AVAILABLE:
    import torch_xla.core.xla_model as xm

if _HOROVOD_AVAILABLE:
    import horovod.torch as hvd

from pytorch_lightning.loggers.tensorboard import TensorBoardLogger
from pytorch_lightning.utilities.model_helpers import is_overridden


class TrainerProperties(ABC):

    precision: int
    logger_connector: LoggerConnector
    _state: TrainerState
    global_rank: int
    fast_dev_run: Union[int, bool]
    _device_type: DeviceType
    _distrib_type: DistributedType
    model: LightningModule
    data_parallel_device_ids: Optional[List[int]]
    _progress_bar_callback: ProgressBarBase
    limit_val_batches: int
    _default_root_dir: str
    _weights_save_path: str
    accelerator_backend: Accelerator
    num_nodes: int
    num_processes: int
    accelerator_connector: BackendConnector
    _lightning_optimizers = None

    @property
    def accelerator(self):
        return self.accelerator_connector.accelerator

    @property
    def accelerator_backend(self):
        # for backward compatibility
        return self.accelerator

    @property
    def distributed_backend(self):
        # for backward compatibility
        return self.accelerator_connector.distributed_backend

    @property
    def training_type_plugin(self):
        return self.accelerator.training_type_plugin

    @property
    def precision_plugin(self):
        return self.accelerator.precision_plugin

    @property
    def global_rank(self):
        return self.accelerator.training_type_plugin.global_rank

    @property
    def local_rank(self):
        # some training types define a local rank
        return getattr(self.accelerator.training_type_plugin, "local_rank", 0)

    @property
    def node_rank(self):
        # some training types define a local rank
        return getattr(self.accelerator.training_type_plugin, "node_rank", 0)

    @property
    def world_size(self):
        # some training types define a world size
        return getattr(self.accelerator.training_type_plugin, "world_size", 1)

    @property
    def _distrib_type(self):
        return self.accelerator_connector._distrib_type

    @property
    def _device_type(self):
        return self.accelerator_connector._device_type

    @property
    def num_nodes(self):
        return self.accelerator_connector.num_nodes

    @property
    def num_processes(self):
        return self.accelerator_connector.num_processes

    @property
    def root_gpu(self):
        return self.accelerator_connector.root_gpu

    @property
    def tpu_cores(self) -> int:
        return self.accelerator_connector.tpu_cores

    @property
<<<<<<< HEAD
    def gpus(self) -> Union[int, List[torch.device]]:
        return self.accelerator_connector.gpus

    @property
=======
>>>>>>> 0345fcfa
    def num_gpus(self) -> int:
        return self.accelerator_connector.num_gpus

    @property
    def data_parallel_device_ids(self):
        return self.accelerator_connector.parallel_device_ids

    @property
    def log_dir(self):
        if self.logger is None:
            dirpath = self.default_root_dir
        else:
            dirpath = getattr(self.logger, 'log_dir' if isinstance(self.logger, TensorBoardLogger) else 'save_dir')

        dirpath = self.training_type_plugin.broadcast(dirpath)
        return dirpath

    @property
    def use_amp(self) -> bool:
        return self.precision == 16

    @property
    def callback_metrics(self):
        return self.logger_connector.callback_metrics

    @callback_metrics.setter
    def callback_metrics(self, x):
        self.logger_connector.callback_metrics = x

    @property
    def logged_metrics(self):
        return self.logger_connector.logged_metrics

    @logged_metrics.setter
    def logged_metrics(self, x):
        self.logger_connector.logged_metrics = x

    @property
    def progress_bar_metrics(self):
        return self.logger_connector.progress_bar_metrics

    @progress_bar_metrics.setter
    def progress_bar_metrics(self, x):
        self.logger_connector.progress_bar_metrics = x

    @property
    def state(self) -> TrainerState:
        return self._state

    @property
    def is_global_zero(self) -> bool:
        return self.global_rank == 0

    @property
    def slurm_job_id(self) -> Optional[int]:
        job_id = os.environ.get('SLURM_JOB_ID')
        if job_id:
            try:
                job_id = int(job_id)
            except ValueError:
                job_id = None

        # in interactive mode, don't make logs use the same job id
        in_slurm_interactive_mode = os.environ.get('SLURM_JOB_NAME') == 'bash'
        if in_slurm_interactive_mode:
            job_id = None
        return job_id

    @classmethod
    def default_attributes(cls):
        init_signature = inspect.signature(cls)

        args = {}
        for param_name in init_signature.parameters:
            value = init_signature.parameters[param_name].default
            args[param_name] = value

        return args

    @classmethod
    def get_deprecated_arg_names(cls) -> List:
        """Returns a list with deprecated Trainer arguments."""
        depr_arg_names = []
        for name, val in cls.__dict__.items():
            if name.startswith('DEPRECATED') and isinstance(val, (tuple, list)):
                depr_arg_names.extend(val)
        return depr_arg_names

    @classmethod
    def from_argparse_args(cls: Type['_T'], args: Union[Namespace, ArgumentParser], **kwargs) -> '_T':
        return from_argparse_args(cls, args, **kwargs)

    @classmethod
    def parse_argparser(cls, arg_parser: Union[ArgumentParser, Namespace]) -> Namespace:
        return parse_argparser(cls, arg_parser)

    @classmethod
    def match_env_arguments(cls) -> Namespace:
        return parse_env_variables(cls)

    @classmethod
    def add_argparse_args(cls, parent_parser: ArgumentParser) -> ArgumentParser:
        return add_argparse_args(cls, parent_parser)

    @property
    def gpus(self) -> Optional[Union[List[int], str, int]]:
        return self.accelerator_connector.gpus
<<<<<<< HEAD

    @property
    def num_gpus(self) -> int:
        return self.accelerator_connector.num_gpus
=======
>>>>>>> 0345fcfa

    @property
    def data_parallel(self) -> bool:
        return self._distrib_type in (
            DistributedType.DP, DistributedType.DDP, DistributedType.DDP_SPAWN, DistributedType.DDP2
        )

    @property
    def progress_bar_callback(self):
        return self._progress_bar_callback

    @property
    def progress_bar_dict(self) -> dict:
        """ Read-only for progress bar metrics. """
        ref_model = self.get_model()
        ref_model = cast(LightningModule, ref_model)

        standard_metrics = ref_model.get_progress_bar_dict()
        logged_metrics = self.progress_bar_metrics
        duplicates = list(standard_metrics.keys() & logged_metrics.keys())
        if duplicates:
            rank_zero_warn(
                f"The progress bar already tracks a metric with the name(s) '{', '.join(duplicates)}' and"
                f" `self.log('{duplicates[0]}', ..., prog_bar=True)` will overwrite this value. "
                f" If this is undesired, change the name or override `get_progress_bar_dict()`"
                f" in `LightingModule`.", UserWarning
            )
        all_metrics = dict(**standard_metrics)
        all_metrics.update(**logged_metrics)
        return all_metrics

    @property
    def disable_validation(self) -> bool:
        """ Check if validation is disabled during training. """
        return not self.enable_validation

    @property
    def enable_validation(self) -> bool:
        """ Check if we should run validation during training. """
        model_ref = self.get_model()
        val_loop_enabled = is_overridden('validation_step', model_ref) and self.limit_val_batches > 0
        return val_loop_enabled

    @property
    def default_root_dir(self) -> str:
        """
        The default location to save artifacts of loggers, checkpoints etc.
        It is used as a fallback if logger or checkpoint callback do not define specific save paths.
        """
        if get_filesystem(self._default_root_dir).protocol == "file":
            return os.path.normpath(self._default_root_dir)
        return self._default_root_dir

    @property
    def weights_save_path(self) -> str:
        """
        The default root location to save weights (checkpoints), e.g., when the
        :class:`~pytorch_lightning.callbacks.model_checkpoint.ModelCheckpoint` does not define a file path.
        """
        if get_filesystem(self._weights_save_path).protocol == "file":
            return os.path.normpath(self._weights_save_path)
        return self._weights_save_path

    @property
    def early_stopping_callback(self) -> Optional[EarlyStopping]:
        """
        The first :class:`~pytorch_lightning.callbacks.early_stopping.EarlyStopping`
        callback in the Trainer.callbacks list, or ``None`` if it doesn't exist.
        """
        callbacks = self.early_stopping_callbacks
        return callbacks[0] if len(callbacks) > 0 else None

    @property
    def early_stopping_callbacks(self) -> List[EarlyStopping]:
        """
        A list of all instances of :class:`~pytorch_lightning.callbacks.early_stopping.EarlyStopping`
        found in the Trainer.callbacks list.
        """
        return [c for c in self.callbacks if isinstance(c, EarlyStopping)]

    @property
    def checkpoint_callback(self) -> Optional[ModelCheckpoint]:
        """
        The first :class:`~pytorch_lightning.callbacks.model_checkpoint.ModelCheckpoint`
        callback in the Trainer.callbacks list, or ``None`` if it doesn't exist.
        """
        callbacks = self.checkpoint_callbacks
        return callbacks[0] if len(callbacks) > 0 else None

    @property
    def checkpoint_callbacks(self) -> List[ModelCheckpoint]:
        """
        A list of all instances of :class:`~pytorch_lightning.callbacks.model_checkpoint.ModelCheckpoint`
        found in the Trainer.callbacks list.
        """
        return [c for c in self.callbacks if isinstance(c, ModelCheckpoint)]

    def save_checkpoint(self, filepath, weights_only: bool = False):
        self.checkpoint_connector.save_checkpoint(filepath, weights_only)

    @property
    def model(self) -> Any:
        """
        The LightningModule, but possibly wrapped into DataParallel or DistributedDataParallel.
        To access the pure LightningModule, use
        :meth:`~pytorch_lightning.trainer.trainer.Trainer.lightning_module` instead.
        """
        return self.accelerator.model

    @model.setter
<<<<<<< HEAD
    def model(self, model: Any):
=======
    def model(self, model: torch.nn.Module):
>>>>>>> 0345fcfa
        """
        Setter for the model, pass-through to accelerator and plugin where the model reference is stored.
        Used by the Tuner to reset the state of Trainer and Accelerator.

        Args:
            model: The LightningModule, possibly wrapped into DataParallel or DistributedDataParallel, depending
                on the backend.
        """
        self.accelerator.model = model

    def get_model(self):
        # TODO: rename this to lightning_module (see training type plugin)
        # backward compatible
        return self.lightning_module

    @property
    def lightning_optimizers(self):
        if self._lightning_optimizers is None:
            self.convert_to_lightning_optimizers()
        return self._lightning_optimizers

    @property
    def lightning_module(self):
        return self.training_type_plugin.lightning_module

    @property
    def optimizers(self):
        return self.accelerator.optimizers

    @optimizers.setter
    def optimizers(self, new_optims):
        self.accelerator.optimizers = new_optims

    @property
    def lr_schedulers(self):
        return self.accelerator.lr_schedulers

    @lr_schedulers.setter
    def lr_schedulers(self, new_schedulers):
        self.accelerator.lr_schedulers = new_schedulers

    @property
    def optimizer_frequencies(self):
        return self.accelerator.optimizer_frequencies

    @optimizer_frequencies.setter
    def optimizer_frequencies(self, new_freqs):
        self.accelerator.optimizer_frequencies = new_freqs

    @property
    def amp_backend(self):
        return self.accelerator.amp_backend

    @property
    def precision(self):
        return self.accelerator.precision

    @property
    def scaler(self):
        return self.accelerator.scaler

    # TODO: refactor this so that it can be done in LightningOptimizer
    def __getstate__(self):
        # remove lightning_optimizers
        self._lightning_optimizers = None
        return self.__dict__

    def __setstate__(self, state):
        self.__dict__ = state

    @property
    def require_distributed_sampler(self):
        if self.accelerator_backend is not None:
            return self.accelerator_backend.require_distributed_sampler
        return self._distrib_type in (
            DistributedType.HOROVOD, DistributedType.DDP, DistributedType.DDP_SPAWN, DistributedType.DDP2
        ) or self._device_type == DeviceType.TPU

    @property
    def distributed_sampler_kwargs(self):
        if self.accelerator_backend is not None:
            return self.training_type_plugin.distributed_sampler_kwargs

        # TODO: make sure the cases below are handled by the training_type_plugin
        if self._device_type == DeviceType.TPU:
            kwargs = dict(num_replicas=xm.xrt_world_size(), rank=xm.get_ordinal())

        elif self._distrib_type == DistributedType.HOROVOD:
            kwargs = dict(num_replicas=hvd.size(), rank=hvd.rank())

        else:
            world_size = {
                "ddp": self.num_nodes * self.num_processes,
                "ddp_spawn": self.num_nodes * self.num_processes,
                "ddp2": self.num_nodes,
                "ddp_cpu": self.num_processes * self.num_nodes
            }
            assert self.distributed_backend is not None
            kwargs = dict(num_replicas=world_size[self.distributed_backend], rank=self.global_rank)

        return kwargs


# Used to represent the concrete type TrainerProperties class methods are called on.
_T = TypeVar('_T', bound=TrainerProperties)<|MERGE_RESOLUTION|>--- conflicted
+++ resolved
@@ -131,13 +131,6 @@
         return self.accelerator_connector.tpu_cores
 
     @property
-<<<<<<< HEAD
-    def gpus(self) -> Union[int, List[torch.device]]:
-        return self.accelerator_connector.gpus
-
-    @property
-=======
->>>>>>> 0345fcfa
     def num_gpus(self) -> int:
         return self.accelerator_connector.num_gpus
 
@@ -245,13 +238,6 @@
     @property
     def gpus(self) -> Optional[Union[List[int], str, int]]:
         return self.accelerator_connector.gpus
-<<<<<<< HEAD
-
-    @property
-    def num_gpus(self) -> int:
-        return self.accelerator_connector.num_gpus
-=======
->>>>>>> 0345fcfa
 
     @property
     def data_parallel(self) -> bool:
@@ -362,11 +348,7 @@
         return self.accelerator.model
 
     @model.setter
-<<<<<<< HEAD
-    def model(self, model: Any):
-=======
     def model(self, model: torch.nn.Module):
->>>>>>> 0345fcfa
         """
         Setter for the model, pass-through to accelerator and plugin where the model reference is stored.
         Used by the Tuner to reset the state of Trainer and Accelerator.
