--- conflicted
+++ resolved
@@ -32,11 +32,7 @@
 
 class LoggerConnector:
 
-<<<<<<< HEAD
     def __init__(self, trainer, log_gpu_memory):
-=======
-    def __init__(self, trainer):
->>>>>>> aba21234
         self.trainer = trainer
         self.log_gpu_memory = log_gpu_memory
         self._callback_metrics = MetricsHolder()
