--- conflicted
+++ resolved
@@ -305,14 +305,9 @@
                 dict(name='Callback.on_before_zero_grad', args=(trainer, model, ANY)),
                 dict(name='on_before_zero_grad', args=(ANY, )),
                 dict(name='optimizer_zero_grad', args=(0, i, ANY, 0)),
-<<<<<<< HEAD
                 dict(name='Callback.on_before_backward', args=(trainer, model, ANY)),
                 dict(name='on_before_backward', args=(ANY, )),
-                dict(name='backward', args=(ANY, ANY, 0)),
-=======
-                # TODO: `on_before_backward`
                 *([dict(name='backward', args=(ANY, ANY, 0))] if kwargs.get('plugins') != 'deepspeed' else []),
->>>>>>> 0ce2295b
                 dict(name='Callback.on_after_backward', args=(trainer, model)),
                 dict(name='on_after_backward'),
                 # TODO: `on_before_optimizer_step`
