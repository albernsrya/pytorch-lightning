# Copyright The PyTorch Lightning team.
#
# Licensed under the Apache License, Version 2.0 (the "License");
# you may not use this file except in compliance with the License.
# You may obtain a copy of the License at
#
#     http://www.apache.org/licenses/LICENSE-2.0
#
# Unless required by applicable law or agreed to in writing, software
# distributed under the License is distributed on an "AS IS" BASIS,
# WITHOUT WARRANTIES OR CONDITIONS OF ANY KIND, either express or implied.
# See the License for the specific language governing permissions and
# limitations under the License.
from functools import partial
from inspect import getmembers, isfunction
from unittest import mock
from unittest.mock import ANY, PropertyMock

import pytest
import torch
from torch.utils.data import DataLoader

from pytorch_lightning import __version__, LightningDataModule, LightningModule, Trainer
from tests.helpers import BoringDataModule, BoringModel, RandomDataset
from tests.helpers.runif import RunIf


@pytest.mark.parametrize('max_steps', [1, 2, 3])
def test_on_before_zero_grad_called(tmpdir, max_steps):

    class CurrentTestModel(BoringModel):
        on_before_zero_grad_called = 0

        def on_before_zero_grad(self, optimizer):
            self.on_before_zero_grad_called += 1

    model = CurrentTestModel()

    trainer = Trainer(
        default_root_dir=tmpdir,
        max_steps=max_steps,
        max_epochs=2,
    )
    assert 0 == model.on_before_zero_grad_called
    trainer.fit(model)
    assert max_steps == model.on_before_zero_grad_called

    model.on_before_zero_grad_called = 0
    trainer.test(model)
    assert 0 == model.on_before_zero_grad_called


def test_training_epoch_end_metrics_collection(tmpdir):
    """ Test that progress bar metrics also get collected at the end of an epoch. """
    num_epochs = 3

    class CurrentModel(BoringModel):

        def training_step(self, *args, **kwargs):
            output = super().training_step(*args, **kwargs)
            self.log_dict({'step_metric': torch.tensor(-1), 'shared_metric': 100}, logger=False, prog_bar=True)
            return output

        def training_epoch_end(self, outputs):
            epoch = self.current_epoch
            # both scalar tensors and Python numbers are accepted
            self.log_dict(
                {
                    f'epoch_metric_{epoch}': torch.tensor(epoch),
                    'shared_metric': 111
                },
                logger=False,
                prog_bar=True,
            )

    model = CurrentModel()
    trainer = Trainer(
        max_epochs=num_epochs,
        default_root_dir=tmpdir,
        overfit_batches=2,
    )
    trainer.fit(model)
    assert trainer.state.finished, f"Training failed with {trainer.state}"
    metrics = trainer.progress_bar_dict

    # metrics added in training step should be unchanged by epoch end method
    assert metrics['step_metric'] == -1
    # a metric shared in both methods gets overwritten by epoch_end
    assert metrics['shared_metric'] == 111
    # metrics are kept after each epoch
    for i in range(num_epochs):
        assert metrics[f'epoch_metric_{i}'] == i


def test_training_epoch_end_metrics_collection_on_override(tmpdir):
    """ Test that batch end metrics are collected when training_epoch_end is overridden at the end of an epoch. """

    class OverriddenModel(BoringModel):

        def __init__(self):
            super().__init__()
            self.len_outputs = 0

        def on_train_epoch_start(self):
            self.num_train_batches = 0

        def training_epoch_end(self, outputs):
            self.len_outputs = len(outputs)

        def on_train_batch_end(self, outputs, batch, batch_idx, dataloader_idx):
            self.num_train_batches += 1

    class NotOverriddenModel(BoringModel):

        def on_train_epoch_start(self):
            self.num_train_batches = 0

        def on_train_batch_end(self, outputs, batch, batch_idx, dataloader_idx):
            self.num_train_batches += 1

    overridden_model = OverriddenModel()
    not_overridden_model = NotOverriddenModel()
    not_overridden_model.training_epoch_end = None

    trainer = Trainer(
        max_epochs=1,
        default_root_dir=tmpdir,
        overfit_batches=2,
    )

    trainer.fit(overridden_model)
    assert overridden_model.len_outputs == overridden_model.num_train_batches


@RunIf(min_gpus=1)
@mock.patch("pytorch_lightning.accelerators.accelerator.Accelerator.lightning_module", new_callable=PropertyMock)
def test_apply_batch_transfer_handler(model_getter_mock):
    expected_device = torch.device('cuda', 0)

    class CustomBatch:

        def __init__(self, data):
            self.samples = data[0]
            self.targets = data[1]

    class CurrentTestModel(BoringModel):
        rank = 0
        transfer_batch_to_device_hook_rank = None
        on_before_batch_transfer_hook_rank = None
        on_after_batch_transfer_hook_rank = None

        def on_before_batch_transfer(self, batch, dataloader_idx):
            assert dataloader_idx is None
            self.on_before_batch_transfer_hook_rank = self.rank
            self.rank += 1
            batch.samples += 1
            return batch

        def on_after_batch_transfer(self, batch, dataloader_idx):
            assert dataloader_idx is None
            assert batch.samples.device == batch.targets.device == expected_device
            self.on_after_batch_transfer_hook_rank = self.rank
            self.rank += 1
            batch.targets *= 2
            return batch

        def transfer_batch_to_device(self, batch, device, dataloader_idx):
            assert dataloader_idx is None
            self.transfer_batch_to_device_hook_rank = self.rank
            self.rank += 1
            batch.samples = batch.samples.to(device)
            batch.targets = batch.targets.to(device)
            return batch

    model = CurrentTestModel()
    batch = CustomBatch((torch.zeros(5, 32), torch.ones(5, 1, dtype=torch.long)))

    trainer = Trainer(gpus=1)
    # running .fit() would require us to implement custom data loaders, we mock the model reference instead

    model_getter_mock.return_value = model
    batch_gpu = trainer.accelerator.batch_to_device(batch, expected_device)

    assert model.on_before_batch_transfer_hook_rank == 0
    assert model.transfer_batch_to_device_hook_rank == 1
    assert model.on_after_batch_transfer_hook_rank == 2
    assert batch_gpu.samples.device == batch_gpu.targets.device == expected_device
    assert torch.allclose(batch_gpu.samples.cpu(), torch.ones(5, 32))
    assert torch.allclose(batch_gpu.targets.cpu(), torch.ones(5, 1, dtype=torch.long) * 2)


@RunIf(min_gpus=2, special=True)
def test_transfer_batch_hook_ddp(tmpdir):
    """
    Test custom data are properly moved to the right device using ddp
    """

    class CustomBatch:

        def __init__(self, data):
            self.samples = data[0]

        def to(self, device, **kwargs):
            self.samples = self.samples.to(device, **kwargs)
            return self

    def collate_fn(batch):
        return CustomBatch(batch)

    class TestModel(BoringModel):

        def training_step(self, batch, batch_idx):
            assert batch.samples.device == self.device
            assert isinstance(batch_idx, int)

        def train_dataloader(self):
            return torch.utils.data.DataLoader(RandomDataset(32, 64), collate_fn=collate_fn)

    model = TestModel()
    model.validation_step = None
    model.training_epoch_end = None
    trainer = Trainer(
        default_root_dir=tmpdir,
        limit_train_batches=2,
        limit_val_batches=0,
        max_epochs=1,
        weights_summary=None,
        accelerator="ddp",
        gpus=2,
    )
    trainer.fit(model)


def get_members(cls):
    return {h for h, _ in getmembers(cls, predicate=isfunction) if not h.startswith('_')}


class HookedModel(BoringModel):

    def __init__(self, called):
        super().__init__()
<<<<<<< HEAD
        self.called = []
        self.train_batch = [
            'on_before_batch_transfer',
            'transfer_batch_to_device',
            'on_after_batch_transfer',
            'on_train_batch_start',
=======
        pl_module_hooks = get_members(LightningModule)
        # remove most `nn.Module` hooks
        module_hooks = get_members(torch.nn.Module)
        pl_module_hooks.difference_update(module_hooks - {'forward', 'zero_grad', 'train'})

        def call(hook, fn, *args, **kwargs):
            out = fn(*args, **kwargs)
            called.append(hook)
            return out

        for h in pl_module_hooks:
            attr = getattr(self, h)
            setattr(self, h, partial(call, h, attr))

    def validation_epoch_end(self, *args, **kwargs):
        # `BoringModel` does not have a return for `validation_step_end` so this would fail
        pass

    def test_epoch_end(self, *args, **kwargs):
        # `BoringModel` does not have a return for `test_step_end` so this would fail
        pass

    @staticmethod
    def _train_batch():
        return [
            'on_train_batch_start',
            'on_before_batch_transfer',
            'transfer_batch_to_device',
            'on_after_batch_transfer',
            'forward',
>>>>>>> 971908a1
            'training_step',
            'training_step_end',
            'on_before_zero_grad',
            'optimizer_zero_grad',
            'backward',
            'on_after_backward',
            'optimizer_step',
            'on_train_batch_end',
        ]
<<<<<<< HEAD
        self.val_batch = [
            'on_before_batch_transfer',
            'transfer_batch_to_device',
            'on_after_batch_transfer',
            'on_validation_batch_start',
=======

    @staticmethod
    def _val_batch():
        return [
            'on_validation_batch_start',
            'on_before_batch_transfer',
            'transfer_batch_to_device',
            'on_after_batch_transfer',
            'forward',
            'validation_step',
            'validation_step_end',
>>>>>>> 971908a1
            'on_validation_batch_end',
        ]

    @staticmethod
    def _test_batch():
        return [
            'on_test_batch_start',
            'on_before_batch_transfer',
            'transfer_batch_to_device',
            'on_after_batch_transfer',
            'forward',
            'test_step',
            'test_step_end',
            'on_test_batch_end',
        ]


def test_trainer_model_hook_system_fit(tmpdir):
    called = []
    model = HookedModel(called)
    train_batches = 2
    val_batches = 2
    trainer = Trainer(
        default_root_dir=tmpdir,
        max_epochs=1,
        limit_train_batches=train_batches,
        limit_val_batches=val_batches,
        progress_bar_refresh_rate=0,
        weights_summary=None,
    )
    assert called == []
    trainer.fit(model)
    expected = [
        'prepare_data',
        'configure_callbacks',
        'setup',
        'configure_sharded_model',
        'configure_optimizers',
        'on_fit_start',
        'on_pretrain_routine_start',
        'on_pretrain_routine_end',
        'on_val_dataloader',
        'val_dataloader',
        'train',  # eval() == train(False)
        'on_validation_model_eval',
        'zero_grad',
        'on_validation_start',
        'on_epoch_start',
        'on_validation_epoch_start',
        *(HookedModel._val_batch() * val_batches),
        'validation_epoch_end',
        'on_validation_epoch_end',
        'on_epoch_end',
        'on_validation_end',
        'train',
        'on_validation_model_train',
        # duplicate `train` because `_run_train` calls it again in case validation wasn't run
        'train',
        'on_train_dataloader',
        'train_dataloader',
        'on_train_start',
        'on_epoch_start',
        'on_train_epoch_start',
        *(HookedModel._train_batch() * train_batches),
        'train',  # eval() == train(False)
        'on_validation_model_eval',
        'zero_grad',
        'on_validation_start',
        'on_epoch_start',
        'on_validation_epoch_start',
        *(HookedModel._val_batch() * val_batches),
        'validation_epoch_end',
        'on_validation_epoch_end',
        'on_epoch_end',
        'on_save_checkpoint',
        'on_validation_end',
        'train',
        'on_validation_model_train',
        'training_epoch_end',
        'on_train_epoch_end',
        'on_epoch_end',
        'on_train_end',
        'on_fit_end',
        'teardown',
    ]
    assert called == expected


def test_trainer_model_hook_system_fit_no_val(tmpdir):
    called = []
    model = HookedModel(called)
    train_batches = 2
    trainer = Trainer(
        default_root_dir=tmpdir,
        max_epochs=1,
        limit_val_batches=0,
        limit_train_batches=train_batches,
        progress_bar_refresh_rate=0,
        weights_summary=None,
    )
    assert called == []
    trainer.fit(model)
    expected = [
        'prepare_data',
        'configure_callbacks',
        'setup',
        'configure_sharded_model',
        'configure_optimizers',
        'on_fit_start',
        'on_pretrain_routine_start',
        'on_pretrain_routine_end',
        'train',
        'on_train_dataloader',
        'train_dataloader',
        # even though no validation runs, we initialize the val dataloader for properties like `num_val_batches`
        'on_val_dataloader',
        'val_dataloader',
        'on_train_start',
        'on_epoch_start',
        'on_train_epoch_start',
        *(HookedModel._train_batch() * train_batches),
        'training_epoch_end',
        'on_train_epoch_end',
        'on_epoch_end',
        'on_save_checkpoint',  # from train epoch end
        'on_train_end',
        'on_fit_end',
        'teardown',
    ]
    assert called == expected


@pytest.mark.parametrize('batches', (0, 2))
def test_trainer_model_hook_system_validate(tmpdir, batches):
    called = []
    model = HookedModel(called)
    trainer = Trainer(
        default_root_dir=tmpdir,
        max_epochs=1,
        limit_val_batches=batches,
        progress_bar_refresh_rate=0,
        weights_summary=None,
    )
    assert called == []
    trainer.validate(model, verbose=False)
    hooks = [
        'train',  # eval() == train(False)
        'on_validation_model_eval',
        'zero_grad',
        'on_validation_start',
        'on_epoch_start',
        'on_validation_epoch_start',
<<<<<<< HEAD
        'on_before_batch_transfer',
        'transfer_batch_to_device',
        'on_after_batch_transfer',
        'on_validation_batch_start',
        'on_validation_batch_end',
=======
        *(HookedModel._val_batch() * batches),
>>>>>>> 971908a1
        'validation_epoch_end',
        'on_validation_epoch_end',
        'on_epoch_end',
        'on_validation_end',
        'train',
        'on_validation_model_train'
    ]
    expected = [
        'prepare_data',
        'configure_callbacks',
        'setup',
        'configure_sharded_model',
        'on_val_dataloader',
        'val_dataloader',
        *(hooks if batches else []),
        'teardown',
    ]
    assert called == expected


def test_trainer_model_hook_system_test(tmpdir):
    called = []
    model = HookedModel(called)
    batches = 2
    trainer = Trainer(
        default_root_dir=tmpdir,
        max_epochs=1,
        limit_test_batches=batches,
        progress_bar_refresh_rate=0,
        weights_summary=None,
    )
    assert called == []
    trainer.test(model, verbose=False)
    expected = [
        'prepare_data',
        'configure_callbacks',
        'setup',
        'configure_sharded_model',
        'on_test_dataloader',
        'test_dataloader',
        'train',  # eval() == train(False)
        'on_test_model_eval',
        'zero_grad',
        'on_test_start',
        'on_epoch_start',
        'on_test_epoch_start',
<<<<<<< HEAD
        'on_before_batch_transfer',
        'transfer_batch_to_device',
        'on_after_batch_transfer',
        'on_test_batch_start',
        'on_test_batch_end',
=======
        *(HookedModel._test_batch() * batches),
        'test_epoch_end',
>>>>>>> 971908a1
        'on_test_epoch_end',
        'on_epoch_end',
        'on_test_end',
        'train',
        'on_test_model_train',
        'teardown',
    ]
    assert called == expected


def test_hooks_with_different_argument_names(tmpdir):
    """
    Test that argument names can be anything in the hooks
    """

    class CustomBoringModel(BoringModel):

        def assert_args(self, x, batch_nb):
            assert isinstance(x, torch.Tensor)
            assert x.size() == (1, 32)
            assert isinstance(batch_nb, int)

        def training_step(self, x1, batch_nb1):
            self.assert_args(x1, batch_nb1)
            return super().training_step(x1, batch_nb1)

        def validation_step(self, x2, batch_nb2):
            self.assert_args(x2, batch_nb2)
            return super().validation_step(x2, batch_nb2)

        def test_step(self, x3, batch_nb3, dl_idx3):
            self.assert_args(x3, batch_nb3)
            assert isinstance(dl_idx3, int)
            return super().test_step(x3, batch_nb3)

        def predict(self, x4, batch_nb4, dl_idx4):
            self.assert_args(x4, batch_nb4)
            assert isinstance(dl_idx4, int)
            return super().predict(x4, batch_nb4, dl_idx4)

        def test_dataloader(self):
            return [DataLoader(RandomDataset(32, 64)), DataLoader(RandomDataset(32, 64))]

        def predict_dataloader(self):
            return [DataLoader(RandomDataset(32, 64)), DataLoader(RandomDataset(32, 64))]

    model = CustomBoringModel()
    model.test_epoch_end = None

    trainer = Trainer(
        default_root_dir=tmpdir,
        fast_dev_run=5,
    )

    trainer.fit(model)
    assert trainer.state.finished, f"Training failed with {trainer.state}"
    trainer.test(ckpt_path=None)

    preds = trainer.predict(model)
    assert len(preds) == 2
    assert all(len(x) == 5 for x in preds)


def test_trainer_datamodule_hook_system(tmpdir):
    """Test the LightningDataModule hook system."""

    class HookedDataModule(BoringDataModule):

        def __init__(self, called):
            super().__init__()

            def call(hook, fn, *args, **kwargs):
                out = fn(*args, **kwargs)
                d = {'name': hook}
                if args:
                    d['args'] = args
                if kwargs:
                    d['kwargs'] = kwargs
                called.append(d)
                return out

            for h in get_members(LightningDataModule):
                attr = getattr(self, h)
                setattr(self, h, partial(call, h, attr))

    model = BoringModel()
    batches = 2
    trainer = Trainer(
        default_root_dir=tmpdir,
        max_epochs=1,
        limit_train_batches=batches,
        limit_val_batches=batches,
        limit_test_batches=batches,
        limit_predict_batches=batches,
        progress_bar_refresh_rate=0,
        weights_summary=None,
        reload_dataloaders_every_epoch=True,
    )

    called = []
    dm = HookedDataModule(called)
    trainer.fit(model, datamodule=dm)
    batch_transfer = [
        dict(name='on_before_batch_transfer', args=(ANY, None)),
        dict(name='transfer_batch_to_device', args=(ANY, torch.device('cpu'), None)),
        dict(name='on_after_batch_transfer', args=(ANY, None)),
    ]
    expected = [
        dict(name='prepare_data'),
        dict(name='setup', kwargs=dict(stage='fit')),
        dict(name='val_dataloader'),
        *batch_transfer * batches,
        dict(name='train_dataloader'),
        *batch_transfer * batches,
        dict(name='val_dataloader'),
        *batch_transfer * batches,
        dict(
            name='on_save_checkpoint',
            args=({
                'callbacks': ANY,
                'epoch': 1,
                'global_step': 2,
                'lr_schedulers': ANY,
                'optimizer_states': ANY,
                'pytorch-lightning_version': __version__,
                'state_dict': ANY
            }, )
        ),
        dict(name='teardown', kwargs=dict(stage='fit')),
    ]
    assert called == expected

    called = []
    dm = HookedDataModule(called)
    trainer.validate(model, datamodule=dm, verbose=False)
    expected = [
        dict(name='prepare_data'),
        dict(name='setup', kwargs=dict(stage='validate')),
        dict(name='val_dataloader'),
        *batch_transfer * batches,
        dict(name='teardown', kwargs=dict(stage='validate')),
    ]
    assert called == expected

    called = []
    dm = HookedDataModule(called)
    trainer.test(model, datamodule=dm, verbose=False)
    expected = [
        dict(name='prepare_data'),
        dict(name='setup', kwargs=dict(stage='test')),
        dict(name='test_dataloader'),
        *batch_transfer * batches,
        dict(name='teardown', kwargs=dict(stage='test')),
    ]
    assert called == expected

    called = []
    dm = HookedDataModule(called)
    trainer.predict(model, datamodule=dm)
    expected = [
        dict(name='prepare_data'),
        dict(name='setup', kwargs=dict(stage='predict')),
        dict(name='predict_dataloader'),
        *batch_transfer * batches,
        dict(name='teardown', kwargs=dict(stage='predict')),
    ]
    assert called == expected<|MERGE_RESOLUTION|>--- conflicted
+++ resolved
@@ -239,14 +239,6 @@
 
     def __init__(self, called):
         super().__init__()
-<<<<<<< HEAD
-        self.called = []
-        self.train_batch = [
-            'on_before_batch_transfer',
-            'transfer_batch_to_device',
-            'on_after_batch_transfer',
-            'on_train_batch_start',
-=======
         pl_module_hooks = get_members(LightningModule)
         # remove most `nn.Module` hooks
         module_hooks = get_members(torch.nn.Module)
@@ -277,7 +269,6 @@
             'transfer_batch_to_device',
             'on_after_batch_transfer',
             'forward',
->>>>>>> 971908a1
             'training_step',
             'training_step_end',
             'on_before_zero_grad',
@@ -287,13 +278,6 @@
             'optimizer_step',
             'on_train_batch_end',
         ]
-<<<<<<< HEAD
-        self.val_batch = [
-            'on_before_batch_transfer',
-            'transfer_batch_to_device',
-            'on_after_batch_transfer',
-            'on_validation_batch_start',
-=======
 
     @staticmethod
     def _val_batch():
@@ -305,7 +289,6 @@
             'forward',
             'validation_step',
             'validation_step_end',
->>>>>>> 971908a1
             'on_validation_batch_end',
         ]
 
@@ -458,15 +441,7 @@
         'on_validation_start',
         'on_epoch_start',
         'on_validation_epoch_start',
-<<<<<<< HEAD
-        'on_before_batch_transfer',
-        'transfer_batch_to_device',
-        'on_after_batch_transfer',
-        'on_validation_batch_start',
-        'on_validation_batch_end',
-=======
         *(HookedModel._val_batch() * batches),
->>>>>>> 971908a1
         'validation_epoch_end',
         'on_validation_epoch_end',
         'on_epoch_end',
@@ -513,16 +488,8 @@
         'on_test_start',
         'on_epoch_start',
         'on_test_epoch_start',
-<<<<<<< HEAD
-        'on_before_batch_transfer',
-        'transfer_batch_to_device',
-        'on_after_batch_transfer',
-        'on_test_batch_start',
-        'on_test_batch_end',
-=======
         *(HookedModel._test_batch() * batches),
         'test_epoch_end',
->>>>>>> 971908a1
         'on_test_epoch_end',
         'on_epoch_end',
         'on_test_end',
